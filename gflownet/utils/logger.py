from datetime import datetime
import numpy as np
import torch
from pathlib import Path
from numpy import array


class Logger:
    """
    Utils functions to compute and handle the statistics (saving them or send to
    wandb). It can be passed on to querier, gfn, proxy, ... to get the
    statistics of training of the generated data at real time
    """

    def __init__(
        self,
        config: dict,
        do: dict,
        project_name: str,
        logdir: dict,
        sampler: dict,
        progress: bool,
        lightweight: bool,
<<<<<<< HEAD
=======
        debug: bool,
>>>>>>> a82bf322
        run_name=None,
        tags: list = None,
    ):
        self.config = config
        self.do = do
        self.do.times = self.do.times and self.do.online
        if run_name is None:
            date_time = datetime.today().strftime("%d/%m-%H:%M:%S")
            run_name = "{}".format(
                date_time,
            )
        if self.do.online:
            import wandb
            import matplotlib.pyplot as plt
<<<<<<< HEAD
            self.wandb = wandb
            self.plt = plt
            self.run = self.wandb.init(config=config, project=project_name, name=run_name)
=======

            self.wandb = wandb
            self.plt = plt
            self.run = self.wandb.init(
                config=config, project=project_name, name=run_name
            )
>>>>>>> a82bf322
        self.add_tags(tags)
        self.sampler = sampler
        self.context = "0"
        self.progress = progress
        self.lightweight = lightweight
<<<<<<< HEAD
=======
        self.debug = debug
>>>>>>> a82bf322
        # Log directory
        self.logdir = Path(logdir.root)
        if self.logdir.exists() or logdir.overwrite:
            self.logdir.mkdir(parents=True, exist_ok=True)
        else:
            # TODO: this message seems contradictory with the logic
            print(f"logdir {logdir} already exists! - Ending run...")
        self.ckpts_dir = self.logdir / logdir.ckpts
        self.ckpts_dir.mkdir(parents=True, exist_ok=True)
        self.test_period = (
            np.inf
            if sampler.test.period == None or sampler.test.period == -1
            else sampler.test.period
        )
        self.policy_period = (
            np.inf
            if sampler.policy.period == None or sampler.policy.period == -1
            else sampler.policy.period
        )
        self.train_period = (
            np.inf
            if sampler.train.period == None or sampler.train.period == -1
            else sampler.train.period
        )
        self.oracle_period = (
            np.inf
            if sampler.oracle.period == None or sampler.oracle.period == -1
            else sampler.oracle.period
        )

    def add_tags(self, tags: list):
        if not self.do.online:
            return
        self.run.tags = self.run.tags + tags

    def set_context(self, context: int):
        self.context = str(context)

    def set_forward_policy_ckpt_path(self, ckpt_id: str = None):
        if ckpt_id is None:
            self.pf_ckpt_path = None
        else:
<<<<<<< HEAD
            self.pf_ckpt_path = self.ckpts_dir / f"_{ckpt_id}"
=======
            self.pf_ckpt_path = self.ckpts_dir / f"{ckpt_id}"
>>>>>>> a82bf322

    def set_backward_policy_ckpt_path(self, ckpt_id: str = None):
        if ckpt_id is None:
            self.pb_ckpt_path = None
        else:
<<<<<<< HEAD
            self.pb_ckpt_path = self.ckpts_dir / f"_{ckpt_id}"

    def log_metric(self, key: str, value, step, use_context=True):
=======
            self.pb_ckpt_path = self.ckpts_dir / f"{ckpt_id}"

    def log_metric(self, key: str, value, use_context=True):
>>>>>>> a82bf322
        if not self.do.online:
            return
        if use_context:
            key = self.context + "/" + key
<<<<<<< HEAD
        self.wandb.log({key: value}, step)
=======
        self.wandb.log({key: value})
>>>>>>> a82bf322

    def log_histogram(self, key, value, step, use_context=True):
        if not self.do.online:
            return
        if use_context:
            key = self.context + "/" + key
        fig = self.plt.figure()
        self.plt.hist(value)
        self.plt.title(key)
        self.plt.ylabel("Frequency")
        self.plt.xlabel(key)
        fig = self.wandb.Image(fig)
        self.wandb.log({key: fig}, step)

<<<<<<< HEAD
    def log_metrics(self, metrics: dict, step: int, use_context: bool = True):
        if not self.do.online:
            return
        if use_context:
            for key, _ in metrics.items():
                key = self.context + "/" + key
        self.wandb.log(metrics, step)
=======
    def log_metrics(self, metrics: dict, use_context: bool = True):
        if not self.do.online:
            return
        for key, _ in metrics.items():
            self.log_metric(key, metrics[key], use_context)
>>>>>>> a82bf322

    def log_sampler_train(
        self,
        rewards: list,
        proxy_vals: array,
        states_term: list,
        data: list,
        step: int,
        use_context: bool,
    ):
        if not self.do.online:
            return
        if not step % self.train_period:
            train_metrics = dict(
                zip(
                    [
                        "mean_reward",
                        "max_reward",
                        "mean_proxy",
                        "min_proxy",
                        "max_proxy",
                        "mean_seq_length",
                        "batch_size",
                    ],
                    [
                        np.mean(rewards),
                        np.max(rewards),
                        np.mean(proxy_vals),
                        np.min(proxy_vals),
                        np.max(proxy_vals),
                        np.mean([len(state) for state in states_term]),
                        len(data),
                    ],
                )
            )
            self.log_metrics(
                train_metrics,
                use_context=use_context,
            )

    def log_sampler_test(
        self, corr: array, data_logq: list, step: int, use_context: bool
    ):
        if not self.do.online:
            return
        if not step % self.test_period:
            test_metrics = dict(
                zip(
                    [
                        "test_corr_logq_score",
                        "test_mean_log",
                    ],
                    [
                        corr[0, 1],
                        np.mean(data_logq),
                    ],
                )
            )
            self.log_metrics(
                test_metrics,
                use_context=use_context,
            )

    def log_sampler_oracle(self, energies: array, step: int, use_context: bool):
        if not self.do.online:
            return
        if not step % self.oracle_period:
            energies_sorted = np.sort(energies)[::-1]
            dict_topk = {}
            for k in self.sampler.oracle.k:
                mean_topk = np.mean(energies_sorted[:k])
                dict_topk.update({"oracle_mean_top{}".format(k): mean_topk})
            self.log_metrics(dict_topk, use_context=use_context)

    def log_sampler_loss(
        self, losses: list, l1_error: float, kl_div, use_context: bool
    ):
        if not self.do.online:
            return
        loss_metrics = dict(
            zip(
                [
                    "loss",
                    "term_loss",
                    "flow_loss",
                    "l1",
                    "kl",
                ],
                [loss.item() for loss in losses] + [l1_error, kl_div],
            )
        )
        self.log_metrics(
            loss_metrics,
            use_context=use_context,
        )

<<<<<<< HEAD
    def save_models(self, forward_policy, backward_policy, step: int=1e9, final=False):
=======
    def save_models(
        self, forward_policy, backward_policy, step: int = 1e9, final=False
    ):
>>>>>>> a82bf322
        if not step % self.policy_period or final:
            if final:
                ckpt_id = "final"
            else:
                ckpt_id = "_iter{:06d}".format(step)
            if forward_policy.is_model and self.pf_ckpt_path is not None:
<<<<<<< HEAD
                import ipdb; ipdb.set_trace()
                stem = self.pf_ckpt_path.stem + self.context + ckpt_id + ".ckpt"
                path = self.pf_ckpt_path.parent + stem
                torch.save(forward_policy.model.state_dict(), path)
            if backward_policy.is_model and self.pf_ckpt_path is not None:
                stem = self.pb_ckpt_path.stem + self.context + ckpt_id + ".ckpt"
                path = self.pb_ckpt_path.parent + stem
                torch.save(backward_policy.model.state_dict(), path)

    def log_time(self, times: dict, step: int, use_context: bool):
=======
                stem = self.pf_ckpt_path.stem + self.context + ckpt_id + ".ckpt"
                path = self.pf_ckpt_path.parent / stem
                torch.save(forward_policy.model.state_dict(), path)
            if (
                backward_policy
                and backward_policy.is_model
                and self.pb_ckpt_path is not None
            ):
                stem = self.pb_ckpt_path.stem + self.context + ckpt_id + ".ckpt"
                path = self.pb_ckpt_path.parent / stem
                torch.save(backward_policy.model.state_dict(), path)

    def log_time(self, times: dict, use_context: bool):
>>>>>>> a82bf322
        if self.do.times:
            times = {"time_{}".format(k): v for k, v in times.items()}
            self.log_metrics(times, use_context=use_context)

    def end(self):
        if not self.do.online:
            return
        self.wandb.finish()<|MERGE_RESOLUTION|>--- conflicted
+++ resolved
@@ -21,10 +21,7 @@
         sampler: dict,
         progress: bool,
         lightweight: bool,
-<<<<<<< HEAD
-=======
         debug: bool,
->>>>>>> a82bf322
         run_name=None,
         tags: list = None,
     ):
@@ -39,27 +36,17 @@
         if self.do.online:
             import wandb
             import matplotlib.pyplot as plt
-<<<<<<< HEAD
-            self.wandb = wandb
-            self.plt = plt
-            self.run = self.wandb.init(config=config, project=project_name, name=run_name)
-=======
-
             self.wandb = wandb
             self.plt = plt
             self.run = self.wandb.init(
                 config=config, project=project_name, name=run_name
             )
->>>>>>> a82bf322
         self.add_tags(tags)
         self.sampler = sampler
         self.context = "0"
         self.progress = progress
         self.lightweight = lightweight
-<<<<<<< HEAD
-=======
         self.debug = debug
->>>>>>> a82bf322
         # Log directory
         self.logdir = Path(logdir.root)
         if self.logdir.exists() or logdir.overwrite:
@@ -102,34 +89,20 @@
         if ckpt_id is None:
             self.pf_ckpt_path = None
         else:
-<<<<<<< HEAD
-            self.pf_ckpt_path = self.ckpts_dir / f"_{ckpt_id}"
-=======
             self.pf_ckpt_path = self.ckpts_dir / f"{ckpt_id}"
->>>>>>> a82bf322
 
     def set_backward_policy_ckpt_path(self, ckpt_id: str = None):
         if ckpt_id is None:
             self.pb_ckpt_path = None
         else:
-<<<<<<< HEAD
-            self.pb_ckpt_path = self.ckpts_dir / f"_{ckpt_id}"
-
-    def log_metric(self, key: str, value, step, use_context=True):
-=======
             self.pb_ckpt_path = self.ckpts_dir / f"{ckpt_id}"
 
     def log_metric(self, key: str, value, use_context=True):
->>>>>>> a82bf322
         if not self.do.online:
             return
         if use_context:
             key = self.context + "/" + key
-<<<<<<< HEAD
-        self.wandb.log({key: value}, step)
-=======
         self.wandb.log({key: value})
->>>>>>> a82bf322
 
     def log_histogram(self, key, value, step, use_context=True):
         if not self.do.online:
@@ -144,21 +117,11 @@
         fig = self.wandb.Image(fig)
         self.wandb.log({key: fig}, step)
 
-<<<<<<< HEAD
-    def log_metrics(self, metrics: dict, step: int, use_context: bool = True):
-        if not self.do.online:
-            return
-        if use_context:
-            for key, _ in metrics.items():
-                key = self.context + "/" + key
-        self.wandb.log(metrics, step)
-=======
     def log_metrics(self, metrics: dict, use_context: bool = True):
         if not self.do.online:
             return
         for key, _ in metrics.items():
             self.log_metric(key, metrics[key], use_context)
->>>>>>> a82bf322
 
     def log_sampler_train(
         self,
@@ -255,31 +218,15 @@
             use_context=use_context,
         )
 
-<<<<<<< HEAD
-    def save_models(self, forward_policy, backward_policy, step: int=1e9, final=False):
-=======
     def save_models(
         self, forward_policy, backward_policy, step: int = 1e9, final=False
     ):
->>>>>>> a82bf322
         if not step % self.policy_period or final:
             if final:
                 ckpt_id = "final"
             else:
                 ckpt_id = "_iter{:06d}".format(step)
             if forward_policy.is_model and self.pf_ckpt_path is not None:
-<<<<<<< HEAD
-                import ipdb; ipdb.set_trace()
-                stem = self.pf_ckpt_path.stem + self.context + ckpt_id + ".ckpt"
-                path = self.pf_ckpt_path.parent + stem
-                torch.save(forward_policy.model.state_dict(), path)
-            if backward_policy.is_model and self.pf_ckpt_path is not None:
-                stem = self.pb_ckpt_path.stem + self.context + ckpt_id + ".ckpt"
-                path = self.pb_ckpt_path.parent + stem
-                torch.save(backward_policy.model.state_dict(), path)
-
-    def log_time(self, times: dict, step: int, use_context: bool):
-=======
                 stem = self.pf_ckpt_path.stem + self.context + ckpt_id + ".ckpt"
                 path = self.pf_ckpt_path.parent / stem
                 torch.save(forward_policy.model.state_dict(), path)
@@ -293,7 +240,6 @@
                 torch.save(backward_policy.model.state_dict(), path)
 
     def log_time(self, times: dict, use_context: bool):
->>>>>>> a82bf322
         if self.do.times:
             times = {"time_{}".format(k): v for k, v in times.items()}
             self.log_metrics(times, use_context=use_context)
