--- conflicted
+++ resolved
@@ -26,11 +26,7 @@
         checkpoints: dict,
         progress: bool,
         lightweight: bool,
-<<<<<<< HEAD
         debug: bool = False,
-=======
-        debug: bool,
->>>>>>> ba83e15f
         run_name=None,
         tags: list = None,
     ):
@@ -50,14 +46,9 @@
             import wandb
 
             self.wandb = wandb
-<<<<<<< HEAD
-            self.plt = plt
-            wandb_config = OmegaConf.to_container(config, resolve=True, throw_on_missing=True)
-=======
             wandb_config = OmegaConf.to_container(
                 config, resolve=True, throw_on_missing=True
             )
->>>>>>> ba83e15f
             self.run = self.wandb.init(
                 config=wandb_config, project=project_name, name=run_name
             )
