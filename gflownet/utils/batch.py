--- conflicted
+++ resolved
@@ -115,13 +115,10 @@
         elif self.loss == "trajectorybalance":
             parents = torch.zeros_like(self.state)
             for env_id, traj in self.trajectory_indicies.items():
-<<<<<<< HEAD
-                parents[traj[0]] = tfloat(self.envs[env_id].state2policy(self.envs[env_id].source), device=self.device, float=self.float)
-=======
                 parents[traj[0]] = tfloat(
-                    self.envs[env_id].source, device=self.device, float=self.float
-                )
->>>>>>> ed833708
+                    self.envs[env_id].state2policy(self.envs[env_id].source), 
+                    device=self.device, float=self.float
+                    )
                 parents[traj[1:]] = self.state[traj[:-1]]
             self.parents = parents
 
