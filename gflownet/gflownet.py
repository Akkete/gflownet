--- conflicted
+++ resolved
@@ -23,16 +23,12 @@
 from gflownet.utils.batch import Batch
 from gflownet.utils.buffer import Buffer
 from gflownet.utils.common import (
+    batch_with_rest,
     set_device,
     set_float_precision,
-<<<<<<< HEAD
-    torch2np,
-    batch_with_rest,
-=======
     tbool,
     tfloat,
     torch2np,
->>>>>>> 02341784
 )
 
 
@@ -645,17 +641,17 @@
         pbar = tqdm(range(1, self.n_train_steps + 1), disable=not self.logger.progress)
         for it in pbar:
             # Test
+            fig_names = [
+                "True reward and GFlowNet samples",
+                "GFlowNet KDE Policy",
+                "Reward KDE",
+            ]
             if self.logger.do_test(it):
                 self.l1, self.kl, self.jsd, figs, env_metrics = self.test()
                 self.logger.log_test_metrics(
                     self.l1, self.kl, self.jsd, it, self.use_context
                 )
-<<<<<<< HEAD
-                fig_names = [
-                    "True reward and GFlowNet samples",
-                    "GFlowNet KDE Policy",
-                    "Reward KDE",
-                ]
+                self.logger.log_metrics(env_metrics, it, use_context=self.use_context)
                 self.logger.log_plots(
                     figs, it, fig_names=fig_names, use_context=self.use_context
                 )
@@ -666,11 +662,6 @@
                 )
                 self.logger.log_metrics(metrics, use_context=self.use_context, step=it)
                 self.logger.log_summary(summary)
-
-=======
-                self.logger.log_plots(figs, it, self.use_context)
-                self.logger.log_metrics(env_metrics, it, self.use_context)
->>>>>>> 02341784
             t0_iter = time.time()
             batch = Batch(env=self.env, device=self.device, float_type=self.float)
             for j in range(self.sttr):
