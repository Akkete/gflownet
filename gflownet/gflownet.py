"""
GFlowNet
TODO:
    - Seeds
"""
import sys
import copy
import time
from collections import defaultdict
from pathlib import Path

import numpy as np
import pandas as pd
import torch
import torch.nn as nn
import yaml
import pickle
from torch.distributions import Categorical, Bernoulli
from tqdm import tqdm
from scipy.special import logsumexp

from gflownet.envs.base import Buffer
from gflownet.utils.common import set_device, set_float_precision, torch2np


class GFlowNetAgent:
    def __init__(
        self,
        env,
        seed,
        device,
        float_precision,
        optimizer,
        buffer,
        policy,
        mask_invalid_actions,
        temperature_logits,
        random_action_prob,
        pct_batch_empirical,
        logger,
        num_empirical_loss,
        oracle,
        proxy=None,
        al=False,
        data_path=None,
        sample_only=False,
        **kwargs,
    ):
        # Seed
        self.rng = np.random.default_rng(seed)
        # Device
        self.device = set_device(device)
        # Float precision
        self.float = set_float_precision(float_precision)
        # Environment
        self.env = env
        self.mask_source = self._tbool([self.env.get_mask_invalid_actions_forward()])
        # Continuous environments
        self.continuous = hasattr(self.env, "continuous") and self.env.continuous
        # Loss
        if optimizer.loss in ["flowmatch"]:
            self.loss = "flowmatch"
            self.logZ = None
        elif optimizer.loss in ["trajectorybalance", "tb"]:
            self.loss = "trajectorybalance"
            self.logZ = nn.Parameter(torch.ones(optimizer.z_dim) * 150.0 / 64)
        else:
            print("Unkown loss. Using flowmatch as default")
            self.loss = "flowmatch"
            self.logZ = None
        self.loss_eps = torch.tensor(float(1e-5)).to(self.device)
        # Logging
        self.num_empirical_loss = num_empirical_loss
        self.logger = logger
        self.oracle_n = oracle.n
        # Buffers
        self.buffer = Buffer(
            **buffer, env=self.env, make_train_test=not sample_only, logger=logger
        )
        # Train set statistics and reward normalization constant
        if self.buffer.train is not None:
            energies_stats_tr = [
                self.buffer.min_tr,
                self.buffer.max_tr,
                self.buffer.mean_tr,
                self.buffer.std_tr,
                self.buffer.max_norm_tr,
            ]
            self.env.set_energies_stats(energies_stats_tr)
            print("\nTrain data")
            print(f"\tMean score: {energies_stats_tr[2]}")
            print(f"\tStd score: {energies_stats_tr[3]}")
            print(f"\tMin score: {energies_stats_tr[0]}")
            print(f"\tMax score: {energies_stats_tr[1]}")
        else:
            energies_stats_tr = None
        if self.env.reward_norm_std_mult > 0 and energies_stats_tr is not None:
            self.env.reward_norm = self.env.reward_norm_std_mult * energies_stats_tr[3]
            self.env.set_reward_norm(self.env.reward_norm)
        # Test set statistics
        if self.buffer.test is not None:
            print("\nTest data")
            print(f"\tMean score: {self.buffer.test['energies'].mean()}")
            print(f"\tStd score: {self.buffer.test['energies'].std()}")
            print(f"\tMin score: {self.buffer.test['energies'].min()}")
            print(f"\tMax score: {self.buffer.test['energies'].max()}")
        # Policy models
        self.forward_policy = Policy(policy.forward, self.env, self.device, self.float)
        if policy.forward.checkpoint:
            self.logger.set_forward_policy_ckpt_path(policy.forward.checkpoint)
            # TODO: re-write the logic and conditions to reload a model
            if False:
                self.forward_policy.load_state_dict(
                    torch.load(self.policy_forward_path)
                )
                print("Reloaded GFN forward policy model Checkpoint")
        else:
            self.logger.set_forward_policy_ckpt_path(None)
        if policy.backward:
            self.backward_policy = Policy(
                policy.backward,
                self.env,
                self.device,
                self.float,
                base=self.forward_policy,
            )
        else:
            self.backward_policy = None
        if self.backward_policy and policy.forward.checkpoint:
            self.logger.set_backward_policy_ckpt_path(policy.backward.checkpoint)
            # TODO: re-write the logic and conditions to reload a model
            if False:
                self.backward_policy.load_state_dict(
                    torch.load(self.policy_backward_path)
                )
                print("Reloaded GFN backward policy model Checkpoint")
        else:
            self.logger.set_backward_policy_ckpt_path(None)
        self.ckpt_period = policy.ckpt_period
        if self.ckpt_period in [None, -1]:
            self.ckpt_period = np.inf
        # Optimizer
        if self.forward_policy.is_model:
            self.target = copy.deepcopy(self.forward_policy.model)
            self.opt, self.lr_scheduler = make_opt(
                self.parameters(), self.logZ, optimizer
            )
        else:
            self.opt, self.lr_scheduler, self.target = None, None, None
        self.n_train_steps = optimizer.n_train_steps
        self.batch_size = optimizer.batch_size
        self.ttsr = max(int(optimizer.train_to_sample_ratio), 1)
        self.sttr = max(int(1 / optimizer.train_to_sample_ratio), 1)
        self.clip_grad_norm = optimizer.clip_grad_norm
        self.tau = optimizer.bootstrap_tau
        self.ema_alpha = optimizer.ema_alpha
        self.early_stopping = optimizer.early_stopping
        self.use_context = al
        self.logsoftmax = torch.nn.LogSoftmax(dim=1)
        # Training
        self.mask_invalid_actions = mask_invalid_actions
        self.temperature_logits = temperature_logits
        self.random_action_prob = random_action_prob
        self.pct_batch_empirical = pct_batch_empirical
        # Metrics
        self.l1 = -1.0
        self.kl = -1.0
        self.jsd = -1.0

    def _tfloat(self, x):
        return torch.tensor(x, dtype=self.float, device=self.device)

    def _tlong(self, x):
        return torch.tensor(x, dtype=torch.long, device=self.device)

    def _tint(self, x):
        return torch.tensor(x, dtype=torch.int, device=self.device)

    def _tbool(self, x):
        return torch.tensor(x, dtype=torch.bool, device=self.device)

    def parameters(self):
        if self.backward_policy is None or self.backward_policy.is_model == False:
            return list(self.forward_policy.model.parameters())
        elif self.loss == "trajectorybalance":
            return list(self.forward_policy.model.parameters()) + list(
                self.backward_policy.model.parameters()
            )
        else:
            raise ValueError("Backward Policy cannot be a nn in flowmatch.")

    def forward_sample(
<<<<<<< HEAD
        self,
        envs,
        times,
        sampling_method="policy",
        model=None,
        temperature=1.0,
        random_action_prob=0.0,
    ):
        """
        Performs a forward action on each environment of a list.

        Args
        ----
        env : list of GFlowNetEnv or derived
            A list of instances of the environment

        times : dict
            Dictionary to store times

        sampling_method : string
            - model: uses current forward to obtain the sampling probabilities.
            - uniform: samples uniformly from the action space.

        model : torch model
            Model to use as policy if sampling_method="policy"

        temperature : float
            Temperature to adjust the logits by logits /= temperature
        """
        if not isinstance(envs, list):
            envs = [envs]
        states = [env.state for env in envs]
        mask_invalid_actions = self._tbool(
            [env.get_mask_invalid_actions_forward() for env in envs]
        )
        t0_a_model = time.time()
        if sampling_method == "uniform":
            actions = self.rng.integers(
                0, self.env.policy_output_dim, len(states)
            ).tolist()
        elif sampling_method == "policy" or sampling_method == "mixt":
            with torch.no_grad():
                action_logits = model(self._tfloat(self.env.statebatch2policy(states)))
            action_logits /= temperature
            if self.mask_invalid_actions:
                action_logits[mask_invalid_actions] = -1000
            if all(torch.isfinite(action_logits).flatten()):
                actions = Categorical(logits=action_logits).sample().tolist()
            else:
                if self.logger.debug:
                    raise ValueError("Action could not be sampled from model!")
            if sampling_method == "mixt":
                # TODO: change to action_logits implementation if need be
                random_values = [self.rng.uniform() for _ in range(len(envs))]
                uniform_actions = self.rng.integers(
                    0, self.env.policy_output_dim, len(states)
                ).tolist()
                actions = [
                    uniform_actions[i]
                    if random_values[i] <= random_action_prob
                    else actions[i]
                    for i in range(len(envs))
                ]
        else:
            raise NotImplementedError("Sampling method not implemented")
        t1_a_model = time.time()
        times["forward_actions"] += t1_a_model - t0_a_model
        assert len(envs) == len(actions)
        # Execute actions
        _, actions, valids = zip(
            *[env.step(action) for env, action in zip(envs, actions)]
        )
        return envs, actions, valids

    def forward_sample_continuous(
=======
>>>>>>> 38730bf9
        self,
        envs,
        times,
        sampling_method="policy",
        model=None,
        temperature=1.0,
        random_action_prob=0.0,
    ):
        """
        Performs a forward action on each environment of a list.

        Args
        ----
        env : list of GFlowNetEnv or derived
            A list of instances of the environment

        times : dict
            Dictionary to store times

        sampling_method : string
            - model: uses current forward to obtain the sampling probabilities.
            - uniform: samples uniformly from the action space.

        model : torch model
            Model to use as policy if sampling_method="policy"

        temperature : float
            Temperature to adjust the logits by logits /= temperature
        """
        if not isinstance(envs, list):
            envs = [envs]
        # Build states and masks
        states = [env.state for env in envs]
        mask_invalid_actions = self._tbool(
            [env.get_mask_invalid_actions_forward() for env in envs]
        )
        # Build policy outputs
        policy_outputs = model.random_distribution(states)
        idx_norandom = (
            Bernoulli(
                (1 - random_action_prob) * torch.ones(len(states), device=self.device)
            )
            .sample()
            .to(bool)
        )
        if sampling_method == "policy":
            policy_outputs[idx_norandom, :] = model(
                self._tfloat(
                    self.env.statebatch2policy(
                        [s for s, do in zip(states, idx_norandom) if do]
                    )
                )
            )
        elif sampling_method == "uniform":
            # TODO
            policy_outputs = None
        else:
            raise NotImplementedError
        # Sample actions from policy outputs
        actions, logprobs = self.env.sample_actions(
            policy_outputs,
            sampling_method,
            mask_invalid_actions,
            temperature,
        )
        assert len(envs) == len(actions)
        # Execute actions
        _, actions, valids = zip(
            *[env.step(action) for env, action in zip(envs, actions)]
        )
        return envs, actions, valids

    def backward_sample(
        self,
        env,
        times,
        sampling_method="policy",
        model=None,
        temperature=1.0,
        done=False,
    ):
        """
        Performs a backward action on one environment.

        Args
        ----
        env : GFlowNetEnv or derived
            An instance of the environment

        sampling_method : string
            - model: uses the current backward policy to obtain the sampling probabilities.
            - uniform: samples uniformly from the parents of the current state.

        model : torch model
            Model to use as policy if sampling_method="policy"

        temperature : float
            Temperature to adjust the logits by logits /= temperature

        done : bool
            If True, it will sample eos action
        """
        # TODO: If sampling method is policy
        # Change backward sampling with a mask for parents
        # As we can use the backward policy to get model(states) but not all of those actions are likely
        # Need to compute backward_masks, amsk those actions and then get the categorical distribution.
        t0_a_model = time.time()
        parents, parents_a = env.get_parents(env.state, done)
        if sampling_method == "uniform":
            action_idx = self.rng.integers(low=0, high=len(parents_a))
        elif sampling_method == "policy" or sampling_method == "mixt":
            action_logits = model(self._tfloat(parents))[
                torch.arange(len(parents)), parents_a
            ]
            action_logits /= temperature
            if all(torch.isfinite(action_logits).flatten()):
                action_idx = Categorical(logits=action_logits).sample().item()
            else:
                if self.logger.debug:
                    raise ValueError("Action could not be sampled from model!")

            if sampling_method == "mixt":
                random_value = self.rng.uniform()
                uniform_action_idx = self.rng.integers(low=0, high=len(parents_a))
                action_idx = (
                    uniform_action_idx
                    if random_value <= self.random_action_prob
                    else action_idx
                )
        else:
            raise NotImplementedError("Sampling method not implemented")
        action = parents_a[action_idx]
        env.set_state((parents)[action_idx], done=False)
        return env, env.state, action, parents, parents_a

    def backward_sample_continuous(
        self, env, sampling_method="policy", model=None, temperature=1.0, done=False
    ):
        """
        Performs a backward action on one environment.

        Args
        ----
        env : GFlowNetEnv or derived
            An instance of the environment

        sampling_method : string
            - model: uses the current backward policy to obtain the sampling probabilities.
            - uniform: samples uniformly from the parents of the current state.

        model : torch model
            Model to use as policy if sampling_method="policy"

        temperature : float
            Temperature to adjust the logits by logits /= temperature

        done : bool
            If True, it will sample eos action
        """
        # TODO: If sampling method is policy
        # Change backward sampling with a mask for parents
        # As we can use the backward policy to get model(states) but not all of those actions are likely
        # Need to compute backward_masks, amsk those actions and then get the categorical distribution.
        parents, parents_a = env.get_parents(env.state, done)
        if sampling_method == "policy":
            action_logits = model(self._tfloat(parents))[
                torch.arange(len(parents)), parents_a
            ]
            action_logits /= temperature
            if all(torch.isfinite(action_logits).flatten()):
                action_idx = Categorical(logits=action_logits).sample().item()
            else:
                if self.logger.debug:
                    raise ValueError("Action could not be sampled from model!")
        elif sampling_method == "uniform":
            action_idx = self.rng.integers(low=0, high=len(parents_a))
        else:
            raise NotImplemented
        action = parents_a[action_idx]
        env.set_state((parents)[action_idx], done=False)
        return env, env.state, action, parents, parents_a

    # @profile
    def sample_batch(
        self, envs, n_samples=None, train=True, model=None, progress=False
    ):
        """
        Builds a batch of data

        if train == True:
            Each item in the batch is a list of 7 elements (all tensors):
                - [0] the state
                - [1] the action
                - [2] all parents of the state, parents
                - [3] actions that lead to the state from each parent, parents_a
                - [4] done [True, False]
                - [5] traj id: identifies each trajectory
                - [6] state id: identifies each state within a traj
                - [7] mask_f: invalid forward actions from that state are 1
                - [8] mask_b: invalid backward actions from that state are 1
        else:
            Each item in the batch is a list of 1 element:
                - [0] the states (state)

        Args
        ----
        """
        times = {
            "all": 0.0,
            "forward_actions": 0.0,
            "backward_actions": 0.0,
            "actions_envs": 0.0,
            "rewards": 0.0,
        }
        t0_all = time.time()
        batch = []
        if isinstance(envs, list):
            envs = [env.reset(idx) for idx, env in enumerate(envs)]
        elif n_samples is not None and n_samples > 0:
            # envs = [copy.deepcopy(self.env).reset(idx) for idx in range(n_samples)]
            envs = [self.env.copy().reset(idx) for idx in range(n_samples)]
        else:
            return None, None
        # Offline trajectories
        # TODO: Replay Buffer
        if train:
            n_empirical = int(self.pct_batch_empirical * len(envs))
            for env in envs[:n_empirical]:
                readable = self.rng.permutation(self.buffer.train.samples.values)[0]
                env = env.set_state(env.readable2state(readable), done=True)
                action = env.eos
                parents = [env.state]
                parents_a = [action]
                mask_f = env.get_mask_invalid_actions_forward()
                mask_b = env.get_mask_invalid_actions_backward(
                    env.state, env.done, parents_a
                )
                n_actions = 0
                while len(env.state) > 0:
                    batch.append(
                        [
                            self._tfloat([env.state]),
                            self._tfloat([action]),
                            self._tfloat(parents),
                            self._tfloat(parents_a),
                            self._tbool([env.done]),
                            self._tlong([env.id] * len(parents)),
                            self._tlong([n_actions]),
                            self._tbool([mask_f]),
                            self._tbool([mask_b]),
                        ]
                    )
                    # Backward sampling
                    env, state, action, parents, parents_a = self.backward_sample(
                        env,
                        times,
                        sampling_method="policy",
                        model=self.backward_policy,
                        temperature=self.temperature_logits,
                    )
                    n_actions += 1
            envs = envs[n_empirical:]
        # Policy trajectories
        while envs:
            # Forward sampling
            with torch.no_grad():
                if train is False:
                    envs, actions, valids = self.forward_sample(
                        envs,
                        times,
                        sampling_method="policy",
                        model=self.forward_policy,
                        temperature=1.0,
                        random_action_prob=self.random_action_prob,
                    )
                else:
                    envs, actions, valids = self.forward_sample(
                        envs,
                        times,
                        sampling_method="policy",
                        model=self.forward_policy,
                        temperature=self.temperature_logits,
                        random_action_prob=self.random_action_prob,
                    )
            t0_a_envs = time.time()
            # Add to batch
            for env, action, valid in zip(envs, actions, valids):
                if valid:
                    parents, parents_a = env.get_parents(action=action)
                    mask_f = env.get_mask_invalid_actions_forward()
                    mask_b = env.get_mask_invalid_actions_backward(
                        env.state, env.done, parents_a
                    )
                    assert action in parents_a
                    if train:
                        batch.append(
                            [
                                self._tfloat([env.state]),
                                self._tfloat([action]),
                                self._tfloat(parents),
                                self._tfloat(parents_a),
                                self._tbool([env.done]),
                                self._tlong([env.id] * len(parents)),
                                self._tlong([env.n_actions - 1]),
                                self._tbool([mask_f]),
                                self._tbool([mask_b]),
                            ]
                        )
                    else:
                        if env.done:
                            batch.append(env.state)
            # Filter out finished trajectories
            envs = [env for env in envs if not env.done]
            t1_a_envs = time.time()
            times["actions_envs"] += t1_a_envs - t0_a_envs
            if progress and n_samples is not None:
                print(f"{n_samples - len(envs)}/{n_samples} done")
        return batch, times

    def flowmatch_loss(self, it, batch, loginf=1000):
        """
        Computes the loss of a batch

        Args
        ----
        it : int
            Iteration

        batch : ndarray
            A batch of data: every row is a state (list), corresponding to all states
            visited in each state in the batch.

        Returns
        -------
        loss : float
            Loss, as per Equation 12 of https://arxiv.org/abs/2106.04399v1

        term_loss : float
            Loss of the terminal nodes only

        flow_loss : float
            Loss of the intermediate nodes only
        """
        loginf = self._tfloat([loginf])
        batch_idxs = self._tlong(
            sum(
                [
                    [i] * len(parents)
                    for i, (_, _, _, parents, _, _, _, _, _) in enumerate(batch)
                ],
                [],
            )
        )
        sp, _, r, parents, actions, done, _, _, masks = map(torch.cat, zip(*batch))
        # Sanity check if negative rewards
        if self.logger.debug and torch.any(r < 0):
            neg_r_idx = torch.where(r < 0)[0].tolist()
            for idx in neg_r_idx:
                state_oracle = self.env.state2oracle(sp)
                output_proxy = self.env.proxy(state_oracle)
                reward = self.env.proxy2reward(output_proxy)
                import ipdb

                ipdb.set_trace()

        # Q(s,a)
        parents_Qsa = self.forward_policy(parents)[
            torch.arange(parents.shape[0]), actions
        ]

        # log(eps + exp(log(Q(s,a)))) : qsa
        in_flow = torch.log(
            self.loss_eps
            + self._tfloat(torch.zeros((sp.shape[0],))).index_add_(
                0, batch_idxs, torch.exp(parents_Qsa)
            )
        )
        # the following with work if autoregressive
        #         in_flow = torch.logaddexp(parents_Qsa[batch_idxs], torch.log(self.loss_eps))
        if self.tau > 0 and self.target is not None:
            with torch.no_grad():
                next_q = self.target(sp)
        else:
            next_q = self.forward_policy(sp)
        next_q[masks] = -loginf
        qsp = torch.logsumexp(next_q, 1)
        # qsp: qsp if not done; -loginf if done
        qsp = qsp * (1 - done) - loginf * done
        out_flow = torch.logaddexp(torch.log(r + self.loss_eps), qsp)
        loss = (in_flow - out_flow).pow(2).mean()

        with torch.no_grad():
            term_loss = ((in_flow - out_flow) * done).pow(2).sum() / (
                done.sum() + 1e-20
            )
            flow_loss = ((in_flow - out_flow) * (1 - done)).pow(2).sum() / (
                (1 - done).sum() + 1e-20
            )

        if self.tau > 0 and self.target is not None:
            for a, b in zip(
                self.forward_policy.model.parameters(), self.target.parameters()
            ):
                b.data.mul_(1 - self.tau).add_(self.tau * a)

        return loss, term_loss, flow_loss

    def trajectorybalance_loss(self, it, batch, loginf=1000):
        """
        Computes the trajectory balance loss of a batch

        Args
        ----
        it : int
            Iteration

        batch : ndarray
            A batch of data: every row is a state (list), corresponding to all states
            visited in each state in the batch.

        Returns
        -------
        loss : float

        term_loss : float
            Loss of the terminal nodes only

        flow_loss : float
            Loss of the intermediate nodes only
        """
        loginf = self._tfloat([loginf])
        # Unpack batch
        (
            states,
            actions,
            parents,
            parents_a,
            done,
            traj_id_parents,
            state_id,
            masks_sf,
            masks_b,
        ) = zip(*batch)
        # Keep only parents in trajectory
        parents = [
            p[torch.where(torch.all(torch.eq(a, p_a), axis=1))]
            for a, p, p_a in zip(actions, parents, parents_a)
        ]
        traj_id = torch.cat([el[:1] for el in traj_id_parents])
        states_policy = self.env.statetorch2policy(states)
        parents_policy = self.env.statetorch2policy(parents)
        # Concatenate lists of tensors
        actions, done, state_id, masks_sf, masks_b = map(
            torch.cat,
            [
                actions,
                done,
                state_id,
                masks_sf,
                masks_b,
            ],
        )
        # Compute rewards
        rewards = self.env.reward_torchbatch(states, done)
        # Build parents forward masks from state masks
        masks_f = torch.cat(
            [
                masks_sf[torch.where((state_id == sid - 1) & (traj_id == pid))]
                if sid > 0
                else self.mask_source
                for sid, pid in zip(state_id, traj_id)
            ]
        )
        # Forward trajectories
        policy_output_f = self.forward_policy(parents_policy)
        logprobs_f = self.env.get_logprobs(
            policy_output_f, True, actions, states, masks_f, loginf
        )
        sumlogprobs_f = torch.zeros(
            len(torch.unique(traj_id, sorted=True)),
            dtype=self.float,
            device=self.device,
        ).index_add_(0, traj_id, logprobs_f)
        # Backward trajectories
        policy_output_b = self.backward_policy(states_policy)
        logprobs_b = self.env.get_logprobs(
            policy_output_b, False, actions, parents, masks_b, loginf
        )
        sumlogprobs_b = torch.zeros(
            len(torch.unique(traj_id, sorted=True)),
            dtype=self.float,
            device=self.device,
        ).index_add_(0, traj_id, logprobs_b)
        # Sort rewards of done states by ascending traj id
        rewards = rewards[done.eq(1)][torch.argsort(traj_id[done.eq(1)])]
        # Trajectory balance loss
        loss = (
            (self.logZ.sum() + sumlogprobs_f - sumlogprobs_b - torch.log(rewards))
            .pow(2)
            .mean()
        )
        if self.logger.debug:
            self.logger.log_metric(
                "mean_logprobs_b",
                torch.mean(logprobs_b[state_id == 0]),
                it,
                use_context=False,
            )
        return (loss, loss, loss), rewards

    def unpack_terminal_states(self, batch):
        """
        Unpacks the terminating states and trajectories of a batch and converts them
        to Python lists/tuples.
        """
        # TODO: make sure that unpacked states and trajs are sorted by traj_id (like
        # rewards will be)
        trajs = [[] for _ in range(self.batch_size)]
        states = [None] * self.batch_size
        for el in batch:
            traj_id = el[5][:1].item()
            state_id = el[6][:1].item()
            trajs[traj_id].append(tuple(el[1][0].tolist()))
            if bool(el[4].item()):
                states[traj_id] = tuple(el[0][0].tolist())
        trajs = [tuple(el) for el in trajs]
        return states, trajs

    def train(self):
        # Metrics
        all_losses = []
        all_visited = []
        loss_term_ema = None
        loss_flow_ema = None
        # Generate list of environments
        envs = [self.env.copy() for _ in range(self.batch_size)]
        # envs = [copy.deepcopy(self.env).reset() for _ in range(self.batch_size)]
        # Train loop
        pbar = tqdm(range(1, self.n_train_steps + 1), disable=not self.logger.progress)
        for it in pbar:
            # Test
            if self.logger.do_test(it):
                self.l1, self.kl, self.jsd, figs = self.test()
                self.logger.log_test_metrics(
                    self.l1, self.kl, self.jsd, it, self.use_context
                )
                self.logger.log_plots(figs, it, self.use_context)
            t0_iter = time.time()
            data = []
            for j in range(self.sttr):
                batch, times = self.sample_batch(envs)
                data += batch
            for j in range(self.ttsr):
                if self.loss == "flowmatch":
                    losses = self.flowmatch_loss(
                        it * self.ttsr + j, data
                    )  # returns (opt loss, *metrics)
                elif self.loss == "trajectorybalance":
                    losses, rewards = self.trajectorybalance_loss(
                        it * self.ttsr + j, data
                    )  # returns (opt loss, *metrics)
                else:
                    print("Unknown loss!")
                if not all([torch.isfinite(loss) for loss in losses]):
                    if self.logger.debug:
                        print("Loss is not finite - skipping iteration")
                    if len(all_losses) > 0:
                        all_losses.append([loss for loss in all_losses[-1]])
                else:
                    losses[0].backward()
                    if self.clip_grad_norm > 0:
                        torch.nn.utils.clip_grad_norm_(
                            self.parameters(), self.clip_grad_norm
                        )
                    self.opt.step()
                    self.lr_scheduler.step()
                    self.opt.zero_grad()
                    all_losses.append([i.item() for i in losses])
            # Buffer
            t0_buffer = time.time()
            states_term, trajs_term = self.unpack_terminal_states(batch)
            proxy_vals = self.env.reward2proxy(rewards)
            self.buffer.add(states_term, trajs_term, rewards, proxy_vals, it)
            self.buffer.add(
                states_term, trajs_term, rewards, proxy_vals, it, buffer="replay"
            )
            t1_buffer = time.time()
            times.update({"buffer": t1_buffer - t0_buffer})
            # Log
            if self.logger.lightweight:
                all_losses = all_losses[-100:]
                all_visited = states_term
            else:
                all_visited.extend(states_term)
<<<<<<< HEAD
            # Test
            if self.logger.do_test(it):
                self.l1, self.kl, self.jsd, figs = self.test()
                self.logger.log_test_metrics(
                    self.l1, self.kl, self.jsd, it, self.use_context
                )
                self.logger.log_plots(figs, it, self.use_context)

            self.logger.log_losses(losses, it, self.use_context)
            # log metrics
            t0_log = time.time()
            self.log_iter(
                pbar,
=======
            # Progress bar
            self.logger.progressbar_update(
                pbar, all_losses, rewards, self.jsd, it, self.use_context
            )
            # Train logs
            self.logger.log_train(
                losses,
>>>>>>> 38730bf9
                rewards,
                proxy_vals,
                states_term,
                len(data),
                self.logZ.sum(),
                it,
                self.use_context,
            )
            t1_log = time.time()
            times.update({"log": t1_log - t0_log})
            # Save intermediate models
            t0_model = time.time()
            self.logger.save_models(self.forward_policy, self.backward_policy, step=it)
            t1_model = time.time()
            times.update({"save_interim_model": t1_model - t0_model})

            # Moving average of the loss for early stopping
            t0_moving_avg = time.time()
            if loss_term_ema and loss_flow_ema:
                loss_term_ema = (
                    self.ema_alpha * losses[1] + (1.0 - self.ema_alpha) * loss_term_ema
                )
                loss_flow_ema = (
                    self.ema_alpha * losses[2] + (1.0 - self.ema_alpha) * loss_flow_ema
                )
                if (
                    loss_term_ema < self.early_stopping
                    and loss_flow_ema < self.early_stopping
                ):
                    break
            else:
                loss_term_ema = losses[1]
                loss_flow_ema = losses[2]
<<<<<<< HEAD
            t1_moving_avg = time.time()
            times.update({"moving_avg": t1_moving_avg - t0_moving_avg})

            # Log times
            t1_iter = time.time()
            times.update({"iter": t1_iter - t0_iter})
            self.logger.log_time(times, use_context=self.use_context)
        # Save final model
        self.logger.save_models(self.forward_policy, self.backward_policy, final=True)
=======
            # Log times
            t1_iter = time.time()
            times.update({"iter": t1_iter - t0_iter})
            self.logger.log_time(times, it, use_context=self.use_context)

        # Save final model
        self.logger.save_models(self.forward_policy, self.backward_policy, final=True)
        # Close logger
        if self.use_context == False:
            self.logger.end()
>>>>>>> 38730bf9

    def test(self):
        """
        Computes metrics by sampling trajectories from the forward policy.
        """
        if self.buffer.test_pkl is None:
            return self.l1, self.kl, self.jsd, (None,)
        with open(self.buffer.test_pkl, "rb") as f:
            dict_tt = pickle.load(f)
            x_tt = dict_tt["x"]
        x_sampled, _ = self.sample_batch(self.env, self.logger.test.n, train=False)
        if self.buffer.test_type is not None and self.buffer.test_type == "all":
            if "density_true" in dict_tt:
                density_true = dict_tt["density_true"]
            else:
                rewards = self.env.reward_batch(x_tt)
                z_true = rewards.sum()
                density_true = rewards / z_true
                with open(self.buffer.test_pkl, "wb") as f:
                    dict_tt["density_true"] = density_true
                    pickle.dump(dict_tt, f)
            hist = defaultdict(int)
            for x in x_sampled:
                hist[tuple(x)] += 1
            z_pred = sum([hist[tuple(x)] for x in x_tt]) + 1e-9
            density_pred = np.array([hist[tuple(x)] / z_pred for x in x_tt])
            log_density_true = np.log(density_true + 1e-8)
            log_density_pred = np.log(density_pred + 1e-8)
        elif self.continuous:
            x_sampled = torch2np(self.env.statebatch2proxy(x_sampled))
            x_tt = torch2np(self.env.statebatch2proxy(x_tt))
            kde_pred = self.env.fit_kde(
                x_sampled,
                kernel=self.logger.test.kde.kernel,
                bandwidth=self.logger.test.kde.bandwidth,
            )
            if "log_density_true" in dict_tt and "kde_true" in dict_tt:
                log_density_true = dict_tt["log_density_true"]
                kde_true = dict_tt["kde_true"]
            else:
                # Sample from reward via rejection sampling
                x_from_reward = self.env.sample_from_reward(
                    n_samples=self.logger.test.n
                )
                x_from_reward = torch2np(self.env.statetorch2proxy(x_from_reward))
                # Fit KDE with samples from reward
                kde_true = self.env.fit_kde(
                    x_from_reward,
                    kernel=self.logger.test.kde.kernel,
                    bandwidth=self.logger.test.kde.bandwidth,
                )
                # Estimate true log density using test samples
                # TODO: this may be specific-ish for the torus or not
                scores_true = kde_true.score_samples(x_tt)
                log_density_true = scores_true - logsumexp(scores_true, axis=0)
                # Add log_density_true and kde_true to pickled test dict
                with open(self.buffer.test_pkl, "wb") as f:
                    dict_tt["log_density_true"] = log_density_true
                    dict_tt["kde_true"] = kde_true
                    pickle.dump(dict_tt, f)
            # Estimate pred log density using test samples
            # TODO: this may be specific-ish for the torus or not
            scores_pred = kde_pred.score_samples(x_tt)
            log_density_pred = scores_pred - logsumexp(scores_pred, axis=0)
            density_true = np.exp(log_density_true)
            density_pred = np.exp(log_density_pred)
        else:
            raise NotImplementedError
        # L1 error
        l1 = np.abs(density_pred - density_true).mean()
        # KL divergence
        kl = (density_true * (log_density_true - log_density_pred)).mean()
        # Jensen-Shannon divergence
        log_mean_dens = np.logaddexp(log_density_true, log_density_pred) + np.log(0.5)
        jsd = 0.5 * np.sum(density_true * (log_density_true - log_mean_dens))
        jsd += 0.5 * np.sum(density_pred * (log_density_pred - log_mean_dens))

        # Plots
        if hasattr(self.env, "plot_reward_samples"):
            fig_reward_samples = self.env.plot_reward_samples(x_sampled)
        else:
            fig_reward_samples = None
        if hasattr(self.env, "plot_kde"):
            fig_kde_pred = self.env.plot_kde(kde_pred)
            fig_kde_true = self.env.plot_kde(kde_true)
        else:
            fig_kde_pred = None
            fig_kde_true = None
        return l1, kl, jsd, [fig_reward_samples, fig_kde_pred, fig_kde_true]

    def get_log_corr(self, times):
        data_logq = []
        times.update(
            {
                "test_trajs": 0.0,
                "test_logq": 0.0,
            }
        )
        # TODO: this could be done just once and store it
        for statestr, score in tqdm(
            zip(self.buffer.test.samples, self.buffer.test["energies"]), disable=True
        ):
            t0_test_traj = time.time()
            traj_list, actions = self.env.get_trajectories(
                [],
                [],
                [self.env.readable2state(statestr)],
                [self.env.eos],
            )
            t1_test_traj = time.time()
            times["test_trajs"] += t1_test_traj - t0_test_traj
            t0_test_logq = time.time()
            data_logq.append(logq(traj_list, actions, self.forward_policy, self.env))
            t1_test_logq = time.time()
            times["test_logq"] += t1_test_logq - t0_test_logq
        corr = np.corrcoef(data_logq, self.buffer.test["energies"])
        return corr, data_logq, times

    # TODO: reorganize and remove
    def log_iter(
        self,
        pbar,
        rewards,
        proxy_vals,
        states_term,
        data,
        it,
        times,
        losses,
        all_losses,
        all_visited,
    ):
        # train metrics
        t0_train = time.time()
        self.logger.log_sampler_train(
            rewards, proxy_vals, states_term, data, it, self.use_context
        )
        t1_train = time.time()
        times.update({"log_train": t1_train - t0_train})

        # logZ
        self.logger.log_metric("logZ", self.logZ.sum(), it, use_context=False)

        # test metrics
<<<<<<< HEAD
        t0_test = time.time()
=======
        # TODO: integrate corr into test()
>>>>>>> 38730bf9
        if not self.logger.lightweight and self.buffer.test is not None:
            corr, data_logq, times = self.get_log_corr(times)
            self.logger.log_sampler_test(corr, data_logq, it, self.use_context)
        t1_test = time.time()
        times.update({"log_test": t1_test - t0_test})

        # oracle metrics
        t0_oracle = time.time()
        if not it % self.logger.oracle_period:
            t0_sampling_for_oracle = time.time()
            oracle_batch, oracle_times = self.sample_batch(
                self.env, self.oracle_n, train=False
            )
            t1_sampling_for_oracle = time.time()

            times.update(
                {"oracle_sampling": t1_sampling_for_oracle - t0_sampling_for_oracle}
            )
            t0_get_scores = time.time()
            oracle_dict, oracle_times = batch2dict(
                oracle_batch, self.env, get_uncertainties=False
            )
            t1_get_scores = time.time()
            times.update({"oracle_get_scores": t1_get_scores - t0_get_scores})
            self.logger.log_sampler_oracle(
                oracle_dict["energies"], it, self.use_context
            )
        t1_oracle = time.time()
        times.update({"log_oracle": t1_oracle - t0_oracle})

        if not self.logger.lightweight:
            all_visited_set = set(all_visited)
            self.logger.log_metric(
                "unique_states",
                len(all_visited),
                use_context=self.use_context,
            )

    def evaluate(self, samples, energies, dataset_states=None):
        """Evaluate the policy on a set of queries.

        Args:
            queries (list): List of queries to evaluate the policy on.

        Returns:
            dictionary with topk performance, diversity and novelty scores
        """
        energies = np.sort(energies)[::-1]
        dists = self.env.calculate_diversity(samples)
        dists = np.sort(dists)[::-1]
        dict_topk = {}
        # todo: modify condition to evaluate novelty wither in AL setting or when we have buffer-train available
        if self.use_context:
            novelty = self.env.calculate_novelty(samples, dataset_states)
            novelty = np.sort(novelty)[::-1]
        for k in self.logger.sampler.oracle.k:
            print(f"\n Top-{k} Performance")
            mean_energy_topk = np.mean(energies[:k])
            mean_diversity_topk = np.mean(dists[:k])
            if self.use_context:
                mean_novelty_topk = np.mean(novelty[:k])
            dict_topk.update({"mean_energy_top{}".format(k): mean_energy_topk})
            dict_topk.update(
                {"mean_pairwise_distance_top{}".format(k): mean_diversity_topk}
            )
            if self.use_context:
                dict_topk.update(
                    {"min_distance_from_D0_top{}".format(k): mean_novelty_topk}
                )
            if self.logger.progress:
                print(f"\t Mean Energy: {mean_energy_topk}")
                print(f"\t Mean Pairwise Distance: {mean_diversity_topk}")
                if self.use_context:
                    print(f"\t Mean Min Distance from D0: {mean_novelty_topk}")
            self.logger.log_metrics(dict_topk, use_context=False)

    def logq(self, traj_list, actions_list, model, env, loginf=1000):
        # TODO: this method is probably suboptimal, since it may repeat forward calls for
        # the same nodes.
        log_q = torch.tensor(1.0)
        loginf = self._tfloat([loginf])
        for traj, actions in zip(traj_list, actions_list):
            traj = traj[::-1]
            actions = actions[::-1]
            masks = self._tbool(
                [env.get_mask_invalid_actions_forward(state, 0) for state in traj]
            )
            with torch.no_grad():
                logits_traj = model(self._tfloat(env.statebatch2policy(traj)))
            logits_traj[masks] = -loginf
            logsoftmax = torch.nn.LogSoftmax(dim=1)
            logprobs_traj = logsoftmax(logits_traj)
            log_q_traj = torch.tensor(0.0)
            for s, a, logprobs in zip(*[traj, actions, logprobs_traj]):
                log_q_traj = log_q_traj + logprobs[a]
            # Accumulate log prob of trajectory
            if torch.le(log_q, 0.0):
                log_q = torch.logaddexp(log_q, log_q_traj)
            else:
                log_q = log_q_traj
        return log_q.item()

    def empirical_distribution_error(self, env, visited, epsilon=1e-9):
        """
        Computes the empirical distribution errors, as the mean L1 error and the KL
        divergence between the true density of the space and the estimated density from all
        states visited.
        """
        true_density, _, states_term = env.true_density()
        if true_density is None:
            return None, None
        true_density = self._tfloat(true_density)
        if not len(visited):
            return 1, 100
        hist = defaultdict(int)
        for s in visited:
            hist[s] += 1
        Z = sum([hist[s] for s in states_term]) + epsilon
        estimated_density = self._tfloat([hist[s] / Z for s in states_term])
        # L1 error
        l1 = abs(estimated_density - true_density).mean().item()
        # KL divergence
        kl = (true_density * torch.log(estimated_density / true_density)).sum().item()
        return l1, kl


class Policy:
    def __init__(self, config, env, device, float_precision, base=None):
        # Device and float precision
        self.device = device
        self.float = float_precision
        # Input and output dimensions
        self.state_dim = env.policy_input_dim
        self.fixed_output = torch.tensor(env.fixed_policy_output).to(
            dtype=self.float, device=self.device
        )
        self.random_output = torch.tensor(env.random_policy_output).to(
            dtype=self.float, device=self.device
        )
        self.output_dim = len(self.fixed_output)
        # TODO: shared_weights cannot be True when type is uniform
        # TODO: if shared_wights is False, type must be defined, but type must not be uniform
        if "shared_weights" in config:
            self.shared_weights = config.shared_weights
        else:
            self.shared_weights = False
        self.base = base
        if "n_hid" in config:
            self.n_hid = config.n_hid
        else:
            self.n_hid = None
        if "n_layers" in config:
            self.n_layers = config.n_layers
        else:
            self.n_layers = None
        if "tail" in config:
            self.tail = config.tail
        else:
            self.tail = []
        if "type" in config:
            self.type = config.type
        elif self.shared_weights:
            self.type = self.base.type
        else:
            raise "Policy type must be defined if shared_weights is False"
        # Instantiate policy
        if self.type == "fixed":
            self.model = self.fixed_distribution
            self.is_model = False
        elif self.type == "uniform":
            self.model = self.uniform_distribution
            self.is_model = False
        elif self.type == "mlp":
            # TODO: activation dictionary
            self.model = self.make_mlp(nn.ReLU())
            self.is_model = True
        else:
            raise "Policy model type not defined"
        if self.is_model:
            self.model.to(self.device)

    def __call__(self, states):
        return self.model(states)

    def make_mlp(self, activation):
        """
        Defines an MLP with no top layer activation
        If share_weight == True,
            baseModel (the model with which weights are to be shared) must be provided

        Args
        ----
        layers_dim : list
            Dimensionality of each layer

        activation : Activation
            Activation function
        """
        if self.shared_weights == True and self.base is not None:
            mlp = nn.Sequential(
                self.base.model[:-1],
                nn.Linear(
                    self.base.model[-1].in_features, self.base.model[-1].out_features
                ),
            )
            return mlp
        elif self.shared_weights == False:
            layers_dim = (
                [self.state_dim] + [self.n_hid] * self.n_layers + [(self.output_dim)]
            )
            mlp = nn.Sequential(
                *(
                    sum(
                        [
                            [nn.Linear(idim, odim)]
                            + ([activation] if n < len(layers_dim) - 2 else [])
                            for n, (idim, odim) in enumerate(
                                zip(layers_dim, layers_dim[1:])
                            )
                        ],
                        [],
                    )
                    + self.tail
                )
            )
            print(mlp)
            return mlp
        else:
            raise ValueError(
                "Base Model must be provided when shared_weights is set to True"
            )

    def fixed_distribution(self, states):
        """
        Returns the fixed distribution specified by the environment.
        Args: states: tensor
        """
        return torch.tile(self.fixed_output, (len(states), 1)).to(
            dtype=self.float, device=self.device
        )

    def random_distribution(self, states):
        """
        Returns the random distribution specified by the environment.
        Args: states: tensor
        """
        return torch.tile(self.random_output, (len(states), 1)).to(
            dtype=self.float, device=self.device
        )

    def uniform_distribution(self, states):
        """
        Return action logits (log probabilities) from a uniform distribution
        Args: states: tensor
        """
        return torch.ones(
            (len(states), self.output_dim), dtype=self.float, device=self.device
        )


def batch2dict(batch, env, get_uncertainties=False, query_function="Both"):
    # HACK

    t0_proxy = time.time()
    # if get_uncertainties:
    #     if query_function == "fancy_acquisition":
    #         scores, proxy_vals, uncertainties = env.proxy(batch, query_function)
    #     else:
    #         proxy_vals, uncertainties = env.proxy(batch, query_function)
    #         scores = proxy_vals
    # else:
    input_oracle = env.state2oracle(batch)
    # # FOR PROXY
    # input_proxy = env.state2proxy(batch)
    # input_proxy = torch.Tensor(input_proxy)
    # proxy_vals = env.proxy(input_proxy)
    # FOR ORACLE
    proxy_vals = env.oracle(input_oracle)
    uncertainties = None
    # scores = env.oracle(input_oracle)
    t1_proxy = time.time()
    times = {"proxy": t1_proxy - t0_proxy}
    samples = {
        "samples": batch,
        # "scores": scores,
        "energies": proxy_vals,
        "uncertainties": uncertainties,
    }
    return samples, times


def make_opt(params, logZ, config):
    """
    Set up the optimizer
    """
    params = params
    if not len(params):
        return None
    if config.method == "adam":
        opt = torch.optim.Adam(
            params,
            config.lr,
            betas=(config.adam_beta1, config.adam_beta2),
        )
        if logZ is not None:
            opt.add_param_group(
                {
                    "params": logZ,
                    "lr": config.lr * config.lr_z_mult,
                }
            )
    elif config.method == "msgd":
        opt = torch.optim.SGD(params, config.lr, momentum=config.momentum)
    # Learning rate scheduling
    lr_scheduler = torch.optim.lr_scheduler.StepLR(
        opt,
        step_size=config.lr_decay_period,
        gamma=config.lr_decay_gamma,
    )
    return opt, lr_scheduler<|MERGE_RESOLUTION|>--- conflicted
+++ resolved
@@ -190,84 +190,6 @@
             raise ValueError("Backward Policy cannot be a nn in flowmatch.")
 
     def forward_sample(
-<<<<<<< HEAD
-        self,
-        envs,
-        times,
-        sampling_method="policy",
-        model=None,
-        temperature=1.0,
-        random_action_prob=0.0,
-    ):
-        """
-        Performs a forward action on each environment of a list.
-
-        Args
-        ----
-        env : list of GFlowNetEnv or derived
-            A list of instances of the environment
-
-        times : dict
-            Dictionary to store times
-
-        sampling_method : string
-            - model: uses current forward to obtain the sampling probabilities.
-            - uniform: samples uniformly from the action space.
-
-        model : torch model
-            Model to use as policy if sampling_method="policy"
-
-        temperature : float
-            Temperature to adjust the logits by logits /= temperature
-        """
-        if not isinstance(envs, list):
-            envs = [envs]
-        states = [env.state for env in envs]
-        mask_invalid_actions = self._tbool(
-            [env.get_mask_invalid_actions_forward() for env in envs]
-        )
-        t0_a_model = time.time()
-        if sampling_method == "uniform":
-            actions = self.rng.integers(
-                0, self.env.policy_output_dim, len(states)
-            ).tolist()
-        elif sampling_method == "policy" or sampling_method == "mixt":
-            with torch.no_grad():
-                action_logits = model(self._tfloat(self.env.statebatch2policy(states)))
-            action_logits /= temperature
-            if self.mask_invalid_actions:
-                action_logits[mask_invalid_actions] = -1000
-            if all(torch.isfinite(action_logits).flatten()):
-                actions = Categorical(logits=action_logits).sample().tolist()
-            else:
-                if self.logger.debug:
-                    raise ValueError("Action could not be sampled from model!")
-            if sampling_method == "mixt":
-                # TODO: change to action_logits implementation if need be
-                random_values = [self.rng.uniform() for _ in range(len(envs))]
-                uniform_actions = self.rng.integers(
-                    0, self.env.policy_output_dim, len(states)
-                ).tolist()
-                actions = [
-                    uniform_actions[i]
-                    if random_values[i] <= random_action_prob
-                    else actions[i]
-                    for i in range(len(envs))
-                ]
-        else:
-            raise NotImplementedError("Sampling method not implemented")
-        t1_a_model = time.time()
-        times["forward_actions"] += t1_a_model - t0_a_model
-        assert len(envs) == len(actions)
-        # Execute actions
-        _, actions, valids = zip(
-            *[env.step(action) for env, action in zip(envs, actions)]
-        )
-        return envs, actions, valids
-
-    def forward_sample_continuous(
-=======
->>>>>>> 38730bf9
         self,
         envs,
         times,
@@ -803,8 +725,7 @@
         loss_term_ema = None
         loss_flow_ema = None
         # Generate list of environments
-        envs = [self.env.copy() for _ in range(self.batch_size)]
-        # envs = [copy.deepcopy(self.env).reset() for _ in range(self.batch_size)]
+        envs = [self.env.copy().reset() for _ in range(self.batch_size)]
         # Train loop
         pbar = tqdm(range(1, self.n_train_steps + 1), disable=not self.logger.progress)
         for it in pbar:
@@ -862,29 +783,14 @@
                 all_visited = states_term
             else:
                 all_visited.extend(states_term)
-<<<<<<< HEAD
-            # Test
-            if self.logger.do_test(it):
-                self.l1, self.kl, self.jsd, figs = self.test()
-                self.logger.log_test_metrics(
-                    self.l1, self.kl, self.jsd, it, self.use_context
-                )
-                self.logger.log_plots(figs, it, self.use_context)
-
-            self.logger.log_losses(losses, it, self.use_context)
-            # log metrics
-            t0_log = time.time()
-            self.log_iter(
-                pbar,
-=======
             # Progress bar
             self.logger.progressbar_update(
                 pbar, all_losses, rewards, self.jsd, it, self.use_context
             )
             # Train logs
+            t0_log = time.time()
             self.logger.log_train(
                 losses,
->>>>>>> 38730bf9
                 rewards,
                 proxy_vals,
                 states_term,
@@ -900,46 +806,6 @@
             self.logger.save_models(self.forward_policy, self.backward_policy, step=it)
             t1_model = time.time()
             times.update({"save_interim_model": t1_model - t0_model})
-
-            # Moving average of the loss for early stopping
-            t0_moving_avg = time.time()
-            if loss_term_ema and loss_flow_ema:
-                loss_term_ema = (
-                    self.ema_alpha * losses[1] + (1.0 - self.ema_alpha) * loss_term_ema
-                )
-                loss_flow_ema = (
-                    self.ema_alpha * losses[2] + (1.0 - self.ema_alpha) * loss_flow_ema
-                )
-                if (
-                    loss_term_ema < self.early_stopping
-                    and loss_flow_ema < self.early_stopping
-                ):
-                    break
-            else:
-                loss_term_ema = losses[1]
-                loss_flow_ema = losses[2]
-<<<<<<< HEAD
-            t1_moving_avg = time.time()
-            times.update({"moving_avg": t1_moving_avg - t0_moving_avg})
-
-            # Log times
-            t1_iter = time.time()
-            times.update({"iter": t1_iter - t0_iter})
-            self.logger.log_time(times, use_context=self.use_context)
-        # Save final model
-        self.logger.save_models(self.forward_policy, self.backward_policy, final=True)
-=======
-            # Log times
-            t1_iter = time.time()
-            times.update({"iter": t1_iter - t0_iter})
-            self.logger.log_time(times, it, use_context=self.use_context)
-
-        # Save final model
-        self.logger.save_models(self.forward_policy, self.backward_policy, final=True)
-        # Close logger
-        if self.use_context == False:
-            self.logger.end()
->>>>>>> 38730bf9
 
     def test(self):
         """
@@ -1073,147 +939,31 @@
         all_visited,
     ):
         # train metrics
-        t0_train = time.time()
         self.logger.log_sampler_train(
             rewards, proxy_vals, states_term, data, it, self.use_context
         )
-        t1_train = time.time()
-        times.update({"log_train": t1_train - t0_train})
 
         # logZ
         self.logger.log_metric("logZ", self.logZ.sum(), it, use_context=False)
 
         # test metrics
-<<<<<<< HEAD
-        t0_test = time.time()
-=======
         # TODO: integrate corr into test()
->>>>>>> 38730bf9
         if not self.logger.lightweight and self.buffer.test is not None:
             corr, data_logq, times = self.get_log_corr(times)
             self.logger.log_sampler_test(corr, data_logq, it, self.use_context)
-        t1_test = time.time()
-        times.update({"log_test": t1_test - t0_test})
 
         # oracle metrics
-        t0_oracle = time.time()
-        if not it % self.logger.oracle_period:
-            t0_sampling_for_oracle = time.time()
-            oracle_batch, oracle_times = self.sample_batch(
-                self.env, self.oracle_n, train=False
-            )
-            t1_sampling_for_oracle = time.time()
-
-            times.update(
-                {"oracle_sampling": t1_sampling_for_oracle - t0_sampling_for_oracle}
-            )
-            t0_get_scores = time.time()
-            oracle_dict, oracle_times = batch2dict(
-                oracle_batch, self.env, get_uncertainties=False
-            )
-            t1_get_scores = time.time()
-            times.update({"oracle_get_scores": t1_get_scores - t0_get_scores})
-            self.logger.log_sampler_oracle(
-                oracle_dict["energies"], it, self.use_context
-            )
-        t1_oracle = time.time()
-        times.update({"log_oracle": t1_oracle - t0_oracle})
+        oracle_batch, oracle_times = self.sample_batch(
+            self.env, self.oracle_n, train=False
+        )
 
         if not self.logger.lightweight:
-            all_visited_set = set(all_visited)
             self.logger.log_metric(
                 "unique_states",
-                len(all_visited),
+                np.unique(all_visited).shape[0],
+                step=it,
                 use_context=self.use_context,
             )
-
-    def evaluate(self, samples, energies, dataset_states=None):
-        """Evaluate the policy on a set of queries.
-
-        Args:
-            queries (list): List of queries to evaluate the policy on.
-
-        Returns:
-            dictionary with topk performance, diversity and novelty scores
-        """
-        energies = np.sort(energies)[::-1]
-        dists = self.env.calculate_diversity(samples)
-        dists = np.sort(dists)[::-1]
-        dict_topk = {}
-        # todo: modify condition to evaluate novelty wither in AL setting or when we have buffer-train available
-        if self.use_context:
-            novelty = self.env.calculate_novelty(samples, dataset_states)
-            novelty = np.sort(novelty)[::-1]
-        for k in self.logger.sampler.oracle.k:
-            print(f"\n Top-{k} Performance")
-            mean_energy_topk = np.mean(energies[:k])
-            mean_diversity_topk = np.mean(dists[:k])
-            if self.use_context:
-                mean_novelty_topk = np.mean(novelty[:k])
-            dict_topk.update({"mean_energy_top{}".format(k): mean_energy_topk})
-            dict_topk.update(
-                {"mean_pairwise_distance_top{}".format(k): mean_diversity_topk}
-            )
-            if self.use_context:
-                dict_topk.update(
-                    {"min_distance_from_D0_top{}".format(k): mean_novelty_topk}
-                )
-            if self.logger.progress:
-                print(f"\t Mean Energy: {mean_energy_topk}")
-                print(f"\t Mean Pairwise Distance: {mean_diversity_topk}")
-                if self.use_context:
-                    print(f"\t Mean Min Distance from D0: {mean_novelty_topk}")
-            self.logger.log_metrics(dict_topk, use_context=False)
-
-    def logq(self, traj_list, actions_list, model, env, loginf=1000):
-        # TODO: this method is probably suboptimal, since it may repeat forward calls for
-        # the same nodes.
-        log_q = torch.tensor(1.0)
-        loginf = self._tfloat([loginf])
-        for traj, actions in zip(traj_list, actions_list):
-            traj = traj[::-1]
-            actions = actions[::-1]
-            masks = self._tbool(
-                [env.get_mask_invalid_actions_forward(state, 0) for state in traj]
-            )
-            with torch.no_grad():
-                logits_traj = model(self._tfloat(env.statebatch2policy(traj)))
-            logits_traj[masks] = -loginf
-            logsoftmax = torch.nn.LogSoftmax(dim=1)
-            logprobs_traj = logsoftmax(logits_traj)
-            log_q_traj = torch.tensor(0.0)
-            for s, a, logprobs in zip(*[traj, actions, logprobs_traj]):
-                log_q_traj = log_q_traj + logprobs[a]
-            # Accumulate log prob of trajectory
-            if torch.le(log_q, 0.0):
-                log_q = torch.logaddexp(log_q, log_q_traj)
-            else:
-                log_q = log_q_traj
-        return log_q.item()
-
-    def empirical_distribution_error(self, env, visited, epsilon=1e-9):
-        """
-        Computes the empirical distribution errors, as the mean L1 error and the KL
-        divergence between the true density of the space and the estimated density from all
-        states visited.
-        """
-        true_density, _, states_term = env.true_density()
-        if true_density is None:
-            return None, None
-        true_density = self._tfloat(true_density)
-        if not len(visited):
-            return 1, 100
-        hist = defaultdict(int)
-        for s in visited:
-            hist[s] += 1
-        Z = sum([hist[s] for s in states_term]) + epsilon
-        estimated_density = self._tfloat([hist[s] / Z for s in states_term])
-        # L1 error
-        l1 = abs(estimated_density - true_density).mean().item()
-        # KL divergence
-        kl = (true_density * torch.log(estimated_density / true_density)).sum().item()
-        return l1, kl
-
 
 class Policy:
     def __init__(self, config, env, device, float_precision, base=None):
@@ -1229,8 +979,6 @@
             dtype=self.float, device=self.device
         )
         self.output_dim = len(self.fixed_output)
-        # TODO: shared_weights cannot be True when type is uniform
-        # TODO: if shared_wights is False, type must be defined, but type must not be uniform
         if "shared_weights" in config:
             self.shared_weights = config.shared_weights
         else:
@@ -1262,8 +1010,7 @@
             self.model = self.uniform_distribution
             self.is_model = False
         elif self.type == "mlp":
-            # TODO: activation dictionary
-            self.model = self.make_mlp(nn.ReLU())
+            self.model = self.make_mlp(nn.LeakyReLU())
             self.is_model = True
         else:
             raise "Policy model type not defined"
@@ -1278,12 +1025,10 @@
         Defines an MLP with no top layer activation
         If share_weight == True,
             baseModel (the model with which weights are to be shared) must be provided
-
         Args
         ----
         layers_dim : list
             Dimensionality of each layer
-
         activation : Activation
             Activation function
         """
@@ -1314,7 +1059,6 @@
                     + self.tail
                 )
             )
-            print(mlp)
             return mlp
         else:
             raise ValueError(
@@ -1347,6 +1091,64 @@
         return torch.ones(
             (len(states), self.output_dim), dtype=self.float, device=self.device
         )
+
+
+def make_opt(params, logZ, config):
+    """
+    Set up the optimizer
+    """
+    params = params
+    if not len(params):
+        return None
+    if config.method == "adam":
+        opt = torch.optim.Adam(
+            params,
+            config.lr,
+            betas=(config.adam_beta1, config.adam_beta2),
+        )
+        if logZ is not None:
+            opt.add_param_group(
+                {
+                    "params": logZ,
+                    "lr": config.lr * config.lr_z_mult,
+                }
+            )
+    elif config.method == "msgd":
+        opt = torch.optim.SGD(params, config.lr, momentum=config.momentum)
+    # Learning rate scheduling
+    lr_scheduler = torch.optim.lr_scheduler.StepLR(
+        opt,
+        step_size=config.lr_decay_period,
+        gamma=config.lr_decay_gamma,
+    )
+    return opt, lr_scheduler
+
+
+def logq(traj_list, actions_list, model, env, loginf=1000):
+    # TODO: this method is probably suboptimal, since it may repeat forward calls for
+    # the same nodes.
+    log_q = torch.tensor(1.0)
+    loginf = self._tfloat([loginf])
+    for traj, actions in zip(traj_list, actions_list):
+        traj = traj[::-1]
+        actions = actions[::-1]
+        masks = self._tbool(
+            [env.get_mask_invalid_actions_forward(state, 0) for state in traj]
+        )
+        with torch.no_grad():
+            logits_traj = model(self._tfloat(env.statebatch2policy(traj)))
+        logits_traj[masks] = -loginf
+        logsoftmax = torch.nn.LogSoftmax(dim=1)
+        logprobs_traj = logsoftmax(logits_traj)
+        log_q_traj = torch.tensor(0.0)
+        for s, a, logprobs in zip(*[traj, actions, logprobs_traj]):
+            log_q_traj = log_q_traj + logprobs[a]
+        # Accumulate log prob of trajectory
+        if torch.le(log_q, 0.0):
+            log_q = torch.logaddexp(log_q, log_q_traj)
+        else:
+            log_q = log_q_traj
+    return log_q.item()
 
 
 def batch2dict(batch, env, get_uncertainties=False, query_function="Both"):
@@ -1377,35 +1179,4 @@
         "energies": proxy_vals,
         "uncertainties": uncertainties,
     }
-    return samples, times
-
-
-def make_opt(params, logZ, config):
-    """
-    Set up the optimizer
-    """
-    params = params
-    if not len(params):
-        return None
-    if config.method == "adam":
-        opt = torch.optim.Adam(
-            params,
-            config.lr,
-            betas=(config.adam_beta1, config.adam_beta2),
-        )
-        if logZ is not None:
-            opt.add_param_group(
-                {
-                    "params": logZ,
-                    "lr": config.lr * config.lr_z_mult,
-                }
-            )
-    elif config.method == "msgd":
-        opt = torch.optim.SGD(params, config.lr, momentum=config.momentum)
-    # Learning rate scheduling
-    lr_scheduler = torch.optim.lr_scheduler.StepLR(
-        opt,
-        step_size=config.lr_decay_period,
-        gamma=config.lr_decay_gamma,
-    )
-    return opt, lr_scheduler+    return samples, times