"""
GFlowNet
TODO:
    - Seeds
"""
import copy
import os
import pickle
import time
from collections import defaultdict
from pathlib import Path
from typing import List, Optional, Tuple, Union

import numpy as np
import torch
import torch.nn as nn
from scipy.special import logsumexp
from torch.distributions import Bernoulli
from tqdm import tqdm

from gflownet.envs.base import GFlowNetEnv
from gflownet.utils.batch import Batch
from gflownet.utils.buffer import Buffer
from gflownet.utils.common import (
    batch_with_rest,
    set_device,
    set_float_precision,
    tbool,
    tfloat,
    tlong,
    torch2np,
)


class GFlowNetAgent:
    def __init__(
        self,
        env,
        seed,
        device,
        float_precision,
        optimizer,
        buffer,
        forward_policy,
        backward_policy,
        mask_invalid_actions,
        temperature_logits,
        random_action_prob,
        pct_offline,
        logger,
        num_empirical_loss,
        oracle,
        active_learning=False,
        sample_only=False,
        replay_sampling="permutation",
        **kwargs,
    ):
        # Seed
        self.rng = np.random.default_rng(seed)
        # Device
        self.device = set_device(device)
        # Float precision
        self.float = set_float_precision(float_precision)
        # Environment
        self.env = env
        # Continuous environments
        self.continuous = hasattr(self.env, "continuous") and self.env.continuous
        if self.continuous and optimizer.loss in ["flowmatch", "flowmatching"]:
            print(
                """
            Flow matching loss is not available for continuous environments.
            Trajectory balance will be used instead
            """
            )
            optimizer.loss = "tb"
        # Loss
        if optimizer.loss in ["flowmatch", "flowmatching"]:
            self.loss = "flowmatch"
            self.logZ = None
        elif optimizer.loss in ["trajectorybalance", "tb"]:
            self.loss = "trajectorybalance"
            self.logZ = nn.Parameter(torch.ones(optimizer.z_dim) * 150.0 / 64)
        else:
            print("Unkown loss. Using flowmatch as default")
            self.loss = "flowmatch"
            self.logZ = None
        # loss_eps is used only for the flowmatch loss
        self.loss_eps = torch.tensor(float(1e-5)).to(self.device)
        # Logging
        self.num_empirical_loss = num_empirical_loss
        self.logger = logger
        self.oracle_n = oracle.n
        # Buffers
        self.replay_sampling = replay_sampling
        self.buffer = Buffer(
            **buffer, env=self.env, make_train_test=not sample_only, logger=logger
        )
        # Train set statistics and reward normalization constant
        if self.buffer.train is not None:
            energies_stats_tr = [
                self.buffer.min_tr,
                self.buffer.max_tr,
                self.buffer.mean_tr,
                self.buffer.std_tr,
                self.buffer.max_norm_tr,
            ]
            self.env.set_energies_stats(energies_stats_tr)
            print("\nTrain data")
            print(f"\tMean score: {energies_stats_tr[2]}")
            print(f"\tStd score: {energies_stats_tr[3]}")
            print(f"\tMin score: {energies_stats_tr[0]}")
            print(f"\tMax score: {energies_stats_tr[1]}")
        else:
            energies_stats_tr = None
        if self.env.reward_norm_std_mult > 0 and energies_stats_tr is not None:
            self.env.reward_norm = self.env.reward_norm_std_mult * energies_stats_tr[3]
            self.env.set_reward_norm(self.env.reward_norm)
        # Test set statistics
        if self.buffer.test is not None:
            print("\nTest data")
            print(f"\tMean score: {self.buffer.test['energies'].mean()}")
            print(f"\tStd score: {self.buffer.test['energies'].std()}")
            print(f"\tMin score: {self.buffer.test['energies'].min()}")
            print(f"\tMax score: {self.buffer.test['energies'].max()}")
        # Policy models
        self.forward_policy = forward_policy
        if self.forward_policy.checkpoint is not None:
            self.logger.set_forward_policy_ckpt_path(self.forward_policy.checkpoint)
            # TODO: re-write the logic and conditions to reload a model
            if False:
                self.forward_policy.load_state_dict(
                    torch.load(self.policy_forward_path)
                )
                print("Reloaded GFN forward policy model Checkpoint")
        else:
            self.logger.set_forward_policy_ckpt_path(None)
        self.backward_policy = backward_policy
        self.logger.set_backward_policy_ckpt_path(None)
        if self.backward_policy.checkpoint is not None:
            self.logger.set_backward_policy_ckpt_path(self.backward_policy.checkpoint)
            # TODO: re-write the logic and conditions to reload a model
            if False:
                self.backward_policy.load_state_dict(
                    torch.load(self.policy_backward_path)
                )
                print("Reloaded GFN backward policy model Checkpoint")
        else:
            self.logger.set_backward_policy_ckpt_path(None)
        # Optimizer
        if self.forward_policy.is_model:
            self.target = copy.deepcopy(self.forward_policy.model)
            self.opt, self.lr_scheduler = make_opt(
                self.parameters(), self.logZ, optimizer
            )
        else:
            self.opt, self.lr_scheduler, self.target = None, None, None
        self.n_train_steps = optimizer.n_train_steps
        self.batch_size = optimizer.batch_size
        self.batch_size_total = sum(self.batch_size.values())
        self.ttsr = max(int(optimizer.train_to_sample_ratio), 1)
        self.sttr = max(int(1 / optimizer.train_to_sample_ratio), 1)
        self.clip_grad_norm = optimizer.clip_grad_norm
        self.tau = optimizer.bootstrap_tau
        self.ema_alpha = optimizer.ema_alpha
        self.early_stopping = optimizer.early_stopping
        self.use_context = active_learning
        self.logsoftmax = torch.nn.LogSoftmax(dim=1)
        # Training
        self.mask_invalid_actions = mask_invalid_actions
        self.temperature_logits = temperature_logits
        self.random_action_prob = random_action_prob
        self.pct_offline = pct_offline
        # Metrics
        self.l1 = -1.0
        self.kl = -1.0
        self.jsd = -1.0
        self.corr_prob_traj_rewards = 0.0
        self.nll_tt = 0.0

    def parameters(self):
        if self.backward_policy.is_model is False:
            return list(self.forward_policy.model.parameters())
        elif self.loss == "trajectorybalance":
            return list(self.forward_policy.model.parameters()) + list(
                self.backward_policy.model.parameters()
            )
        else:
            raise ValueError("Backward Policy cannot be a nn in flowmatch.")

    def sample_actions(
        self,
        envs: List[GFlowNetEnv],
        batch: Optional[Batch] = None,
        sampling_method: Optional[str] = "policy",
        backward: Optional[bool] = False,
        temperature: Optional[float] = 1.0,
        random_action_prob: Optional[float] = None,
        no_random: Optional[bool] = True,
        times: Optional[dict] = None,
    ) -> List[Tuple]:
        """
        Samples one action on each environment of the list envs, according to the
        sampling method specified by sampling_method.

        With probability 1 - random_action_prob, actions will be sampled from the
        self.forward_policy or self.backward_policy, depending on backward. The rest
        are sampled according to the random policy of the environment
        (model.random_distribution).

        If a batch is provided (and self.mask_invalid_actions) is True, the masks are
        retrieved from the batch. Otherwise they are computed from the environments.

        Args
        ----
        envs : list of GFlowNetEnv or derived
            A list of instances of the environment

        batch_forward : Batch
            A batch from which to obtain required variables (e.g. masks) to avoid
            recomputing them.

        sampling_method : string
            - policy: uses current forward to obtain the sampling probabilities.
            - random: samples purely from a random policy, that is
                - random_action_prob = 1.0
              regardless of the value passed as arguments.

        backward : bool
            True if sampling is backward. False (forward) by default.

        temperature : float
            Temperature to adjust the logits by logits /= temperature. If None,
            self.temperature_logits is used.

        random_action_prob : float
            Probability of sampling random actions. If None (default),
            self.random_action_prob is used, unless its value is forced to either 0.0
            or 1.0 by other arguments (sampling_method or no_random).
        no_random : bool
            If True, the samples will strictly be on-policy, that is
                - temperature = 1.0
                - random_action_prob = 0.0
            regardless of the values passed as arguments.

        times : dict
            Dictionary to store times. Currently not implemented.

        Returns
        -------
        actions : list of tuples
            The sampled actions, one for each environment in envs.
        """
        # Preliminaries
        if sampling_method == "random":
            assert (
                no_random is False
            ), "sampling_method random and no_random True is ambiguous"
            random_action_prob = 1.0
            temperature = 1.0
        elif no_random is True:
            temperature = 1.0
            random_action_prob = 0.0
        else:
            if temperature is None:
                temperature = self.temperature_logits
            if random_action_prob is None:
                random_action_prob = self.random_action_prob
        if backward:
            # TODO: backward sampling with FM?
            model = self.backward_policy
        else:
            model = self.forward_policy

        # TODO: implement backward sampling from forward policy as in old
        # backward_sample.
        if not isinstance(envs, list):
            envs = [envs]
        # Build states and masks
        states = [env.state for env in envs]

        # Retrieve masks from the batch (batch.get_item("mask_*") computes the mask if
        # it is not available and stores it in the batch)
        # TODO: make get_mask_ method with the ugly code below
        if self.mask_invalid_actions is True:
            if batch is not None:
                if backward:
                    mask_invalid_actions = tbool(
                        [
                            batch.get_item("mask_backward", env, backward=True)
                            for env in envs
                        ],
                        device=self.device,
                    )
                else:
                    mask_invalid_actions = tbool(
                        [batch.get_item("mask_forward", env) for env in envs],
                        device=self.device,
                    )
            # Compute masks since a batch was not provided
            else:
                if backward:
                    mask_invalid_actions = tbool(
                        [env.get_mask_invalid_actions_backward() for env in envs],
                        device=self.device,
                    )
                else:
                    mask_invalid_actions = tbool(
                        [env.get_mask_invalid_actions_forward() for env in envs],
                        device=self.device,
                    )
        else:
            mask_invalid_actions = None

        # Build policy outputs
        policy_outputs = model.random_distribution(states)
        idx_norandom = (
            Bernoulli(
                (1 - random_action_prob) * torch.ones(len(states), device=self.device)
            )
            .sample()
            .to(bool)
        )
        # Get policy outputs from model
        if sampling_method == "policy":
            # Check for at least one non-random action
            if idx_norandom.sum() > 0:
                policy_outputs[idx_norandom, :] = model(
                    tfloat(
                        self.env.statebatch2policy(
                            [s for s, do in zip(states, idx_norandom) if do]
                        ),
                        device=self.device,
                        float_type=self.float,
                    )
                )
        else:
            raise NotImplementedError

        # Sample actions from policy outputs
        # TODO: consider adding logprobs to batch
        actions, logprobs = self.env.sample_actions(
            policy_outputs,
            sampling_method,
            mask_invalid_actions,
            temperature,
        )
        return actions

    def step(
        self,
        envs: List[GFlowNetEnv],
        actions: List[Tuple],
        backward: bool = False,
    ):
        """
        Executes the actions on the environments envs, one by one. This method simply
        calls env.step(action) or env.step_backwards(action) for each (env, action)
        pair, depending on thhe value of backward.

        Args
        ----
        envs : list of GFlowNetEnv or derived
            A list of instances of the environment

        actions : list
            A list of actions to be executed on each env of envs.

        backward : bool
            True if sampling is backward. False (forward) by default.
        """
        assert len(envs) == len(actions)
        if not isinstance(envs, list):
            envs = [envs]
        if backward:
            _, actions, valids = zip(
                *[env.step_backwards(action) for env, action in zip(envs, actions)]
            )
        else:
            _, actions, valids = zip(
                *[env.step(action) for env, action in zip(envs, actions)]
            )
        return envs, actions, valids

    @torch.no_grad()
    # TODO: extract code from while loop to avoid replication
    def sample_batch(
        self,
        n_forward: int = 0,
        n_train: int = 0,
        n_replay: int = 0,
        train=True,
        progress=False,
    ):
        """
        TODO: extend docstring.
        Builds a batch of data by sampling online and/or offline trajectories.
        """
        # PRELIMINARIES: Prepare Batch and environments
        times = {
            "all": 0.0,
            "forward_actions": 0.0,
            "train_actions": 0.0,
            "replay_actions": 0.0,
            "actions_envs": 0.0,
        }
        t0_all = time.time()
        batch = Batch(env=self.env, device=self.device, float_type=self.float)

        # ON-POLICY FORWARD trajectories
        t0_forward = time.time()
        envs = [self.env.copy().reset(idx) for idx in range(n_forward)]
        batch_forward = Batch(env=self.env, device=self.device, float_type=self.float)
        while envs:
            # Sample actions
            t0_a_envs = time.time()
            actions = self.sample_actions(
                envs,
                batch_forward,
                no_random=not train,
                times=times,
            )
            times["actions_envs"] += time.time() - t0_a_envs
            # Update environments with sampled actions
            envs, actions, valids = self.step(envs, actions)
            # Add to batch
            batch_forward.add_to_batch(envs, actions, valids, train=train)
            # Filter out finished trajectories
            envs = [env for env in envs if not env.done]
        times["forward_actions"] = time.time() - t0_forward

        # TRAIN BACKWARD trajectories
        t0_train = time.time()
        envs = [self.env.copy().reset(idx) for idx in range(n_train)]
        batch_train = Batch(env=self.env, device=self.device, float_type=self.float)
        if n_train > 0 and self.buffer.train_pkl is not None:
            with open(self.buffer.train_pkl, "rb") as f:
                dict_tr = pickle.load(f)
                # TODO: implement other sampling options besides permutation
                # TODO: this converts to numpy
                x_tr = self.rng.permutation(dict_tr["x"])
            for idx, env in enumerate(envs):
                env.set_state(x_tr[idx], done=True)
        while envs:
            # Sample backward actions
            t0_a_envs = time.time()
            actions = self.sample_actions(
                envs,
                batch_train,
                backward=True,
                no_random=not train,
                times=times,
            )
            times["actions_envs"] += time.time() - t0_a_envs
            # Update environments with sampled actions
            envs, actions, valids = self.step(envs, actions, backward=True)
            # Add to batch
            batch_train.add_to_batch(envs, actions, valids, backward=True, train=train)
            assert all(valids)
            # Filter out finished trajectories
            envs = [env for env in envs if not env.equal(env.state, env.source)]
        times["train_actions"] = time.time() - t0_train

        # REPLAY BACKWARD trajectories
        t0_replay = time.time()
        batch_replay = Batch(env=self.env, device=self.device, float_type=self.float)
        if n_replay > 0 and self.buffer.replay_pkl is not None:
            with open(self.buffer.replay_pkl, "rb") as f:
                dict_replay = pickle.load(f)
                n_replay = min(n_replay, len(dict_replay["x"]))
                envs = [self.env.copy().reset(idx) for idx in range(n_replay)]
                if n_replay > 0:
                    x_replay = list(dict_replay["x"].values())
                    if self.replay_sampling == "permutation":
                        x_replay = [
                            x_replay[idx] for idx in self.rng.permutation(n_replay)
                        ]
                    elif self.replay_sampling == "weighted":
                        x_rewards = np.fromiter(
                            dict_replay["rewards"].values(), dtype=float
                        )
                        x_indices = np.random.choice(
                            len(x_replay),
                            size=n_replay,
                            replace=False,
                            p=x_rewards / x_rewards.sum(),
                        )
                        x_replay = [x_replay[idx] for idx in x_indices]
                    else:
                        raise ValueError(
                            f"Unrecognized replay_sampling = {self.replay_sampling}."
                        )
            for idx, env in enumerate(envs):
                env.set_state(x_replay[idx], done=True)
        while envs:
            # Sample backward actions
            t0_a_envs = time.time()
            actions = self.sample_actions(
                envs,
                batch_replay,
                backward=True,
                no_random=not train,
                times=times,
            )
            times["actions_envs"] += time.time() - t0_a_envs
            # Update environments with sampled actions
            envs, actions, valids = self.step(envs, actions, backward=True)
            # Add to batch
            batch_replay.add_to_batch(envs, actions, valids, backward=True, train=train)
            assert all(valids)
            # Filter out finished trajectories
            envs = [env for env in envs if not env.equal(env.state, env.source)]
        times["replay_actions"] = time.time() - t0_replay

        # Merge forward and backward batches
        batch = batch.merge([batch_forward, batch_train, batch_replay])

        times["all"] = time.time() - t0_all

        return batch, times

    def compute_logprobs_trajectories(self, batch: Batch, backward: bool = False):
        """
        Computes the forward or backward log probabilities of the trajectories in a
        batch.

        Args
        ----
        batch : Batch
            A batch of data, containing all the states in the trajectories.

        backward : bool
            False: log probabilities of forward trajectories.
            True: log probabilities of backward trajectories.

        Returns
        -------
        logprobs : torch.tensor
            The log probabilities of the trajectories.
        """
        assert batch.is_valid()
        # Make indices of batch consecutive since they are used for indexing here
        # Get necessary tensors from batch
        states = batch.get_states(policy=True)
        actions = batch.get_actions()
        parents = batch.get_parents(policy=True)
        traj_indices = batch.get_trajectory_indices(consecutive=True)
        if backward:
            # Backward trajectories
            masks_b = batch.get_masks_backward()
            policy_output_b = self.backward_policy(states)
            logprobs_states = self.env.get_logprobs(
                policy_output_b, False, actions, parents, masks_b
            )
        else:
            # Forward trajectories
            masks_f = batch.get_masks_forward(of_parents=True)
            policy_output_f = self.forward_policy(parents)
            logprobs_states = self.env.get_logprobs(
                policy_output_f, True, actions, states, masks_f
            )
        # Sum log probabilities of all transitions in each trajectory
        logprobs = torch.zeros(
            batch.get_n_trajectories(),
            dtype=self.float,
            device=self.device,
        ).index_add_(0, traj_indices, logprobs_states)
        return logprobs

    def flowmatch_loss(self, it, batch):
        """
        Computes the loss of a batch

        Args
        ----
        it : int
            Iteration

        batch : ndarray
            A batch of data: every row is a state (list), corresponding to all states
            visited in each state in the batch.

        Returns
        -------
        loss : float
            Loss, as per Equation 12 of https://arxiv.org/abs/2106.04399v1

        term_loss : float
            Loss of the terminal nodes only

        flow_loss : float
            Loss of the intermediate nodes only
        """
        assert batch.is_valid()
        # Get necessary tensors from batch
        states = batch.get_states(policy=True)
        parents, parents_actions, parents_state_idx = batch.get_parents_all(policy=True)
        done = batch.get_done()
        masks_sf = batch.get_masks_forward()
        parents_a_idx = self.env.actions2indices(parents_actions)
        rewards = batch.get_rewards()
        assert torch.all(rewards[done] > 0)
        # In-flows
        inflow_logits = torch.full(
            (states.shape[0], self.env.policy_output_dim),
            -torch.inf,
            dtype=self.float,
            device=self.device,
        )
        inflow_logits[parents_state_idx, parents_a_idx] = self.forward_policy(parents)[
            torch.arange(parents.shape[0]), parents_a_idx
        ]
        inflow = torch.logsumexp(inflow_logits, dim=1)
        # Out-flows
        outflow_logits = self.forward_policy(states)
        outflow_logits[masks_sf] = -torch.inf
        outflow = torch.logsumexp(outflow_logits, dim=1)
        # Loss at terminating nodes
        loss_term = (inflow[done] - torch.log(rewards[done])).pow(2).mean()
        contrib_term = done.eq(1).to(self.float).mean()
        # Loss at intermediate nodes
        loss_interm = (inflow[~done] - outflow[~done]).pow(2).mean()
        contrib_interm = done.eq(0).to(self.float).mean()
        # Combined loss
        loss = contrib_term * loss_term + contrib_interm * loss_interm
        return loss, loss_term, loss_interm

    def trajectorybalance_loss(self, it, batch):
        """
        Computes the trajectory balance loss of a batch.

        Args
        ----
        it : int
            Iteration

        batch : Batch
            A batch of data, containing all the states in the trajectories.

        Returns
        -------
        loss : float

        term_loss : float
            Loss of the terminal nodes only

        flow_loss : float
            Loss of the intermediate nodes only
        """
        # Get logprobs of forward and backward transitions
        logprobs_f = self.compute_logprobs_trajectories(batch, backward=False)
        logprobs_b = self.compute_logprobs_trajectories(batch, backward=True)
        # Get rewards from batch
        rewards = batch.get_terminating_rewards(sort_by="trajectory")

        # Trajectory balance loss
        loss = (
            (self.logZ.sum() + logprobs_f - logprobs_b - torch.log(rewards))
            .pow(2)
            .mean()
        )
        return loss, loss, loss

    @torch.no_grad()
    def estimate_logprobs_data(
        self,
        data: Union[List, str],
        n_trajectories: int = 1,
        max_iters_per_traj: int = 10,
        max_data_size: int = 1e5,
    ):
        """
        Estimates the probability of sampling with current GFlowNet policy
        (self.forward_policy) the objects in a data set given by the argument data. The
        (log) probabilities are estimated by sampling a number of backward trajectories
        (n_trajectories) through importance sampling and calculating the forward
        probabilities of the trajectories.

        $\log p_T(x) = \int_{x \in \tau} P_F(\tau)d\tau$
        $= \log \mathbb{E}_{P_B(\tau|x)} \frac{P_F(x)}{P_B(\tau|x)}$
        $\approx \log \frac{1}{N} \sum_{i=1}^{N} \frac{P_F(x_i)}{P_B(\tau|x_i)}$
        $= \log \sum_{i=1}^{N} \frac{P_F(x_i)}{P_B(\tau|x_i)} - \log N$

        Note: torch.logsumexp is used to compute the log of the sum, in order to have
        numerical stability, since we have the log PF and log PB, instead of directly
        PF and PB.

        Note: the correct indexing of data points and trajectories is ensured by the
        fact that the indices of the environments are set in a consistent way with the
        indexing when storing the log probabilities.

        Args
        ----
        data : list or string
            A data set of terminating states. The data set may be passed directly as a
            list of states, or it may be a string defining the path to a pickled data
            set where the terminating states are stored in key "x".

        n_trajectories : int
            The number of trajectories per object to sample for estimating the log
            probabilities.

        max_iters_per_traj : int
            The maximum number of attempts to sample a distinct trajectory, to avoid
            getting trapped in an infinite loop.

        max_data_size : int
            Maximum number of data points in the data set to avoid an accidental
            situation of having to sample too many backward trajectories. If necessary,
            the user should change this argument manually.

        Returns
        -------
        logprobs_estimates: torch.tensor
            The logarithm of the average ratio PF/PB over n trajectories sampled for
            each data point.
        """
        batch = Batch(env=self.env, device=self.device, float_type=self.float)
        times = {}
        # Determine terminating states
        if isinstance(data, list):
            states_term = data
        elif isinstance(data, str) and Path(data).suffix == ".pkl":
            with open(data, "rb") as f:
                data_dict = pickle.load(f)
                states_term = data_dict["x"]
        else:
            raise NotImplementedError(
                "data must be either a list of states or a path to a .pkl file."
            )
        n_states = len(states_term)
        assert (
            n_states < max_data_size
        ), "The size of the test data is larger than max_data_size ({max_data_size})."
        # Create an environment for each data point and trajectory and set the state
        envs = []
        mult_indices = max(n_states, n_trajectories)
        for state_idx, x in enumerate(states_term):
            for traj_idx in range(n_trajectories):
                idx = int(mult_indices * state_idx + traj_idx)
                env = self.env.copy().reset(idx)
                env.set_state(x, done=True)
                envs.append(env)
        # Sample trajectories
        max_iters = n_trajectories * max_iters_per_traj
        while envs:
            # Sample backward actions
            actions = self.sample_actions(
                envs,
                batch,
                backward=True,
                no_random=True,
                times=times,
            )
            # Update environments with sampled actions
            envs, actions, valids = self.step(envs, actions, backward=True)
            assert all(valids)
            # Add to batch
            batch.add_to_batch(envs, actions, valids, backward=True, train=True)
            # Filter out finished trajectories
            envs = [env for env in envs if not env.equal(env.state, env.source)]
        # Prepare data structures to compute log probabilities
        traj_indices_batch = tlong(
            batch.get_unique_trajectory_indices(), device=self.device
        )
        data_indices = traj_indices_batch // mult_indices
        traj_indices = traj_indices_batch % mult_indices
        logprobs_f = torch.full(
            (n_states, n_trajectories),
            -torch.inf,
            dtype=self.float,
            device=self.device,
        )
        logprobs_b = torch.full(
            (n_states, n_trajectories),
            -torch.inf,
            dtype=self.float,
            device=self.device,
        )
        # Compute log probabilities of the trajectories
        logprobs_f[data_indices, traj_indices] = self.compute_logprobs_trajectories(
            batch, backward=False
        )
        logprobs_b[data_indices, traj_indices] = self.compute_logprobs_trajectories(
            batch, backward=True
        )
        # Compute log of the average probabilities of the ratio PF / PB
        logprobs_estimates = torch.logsumexp(
            logprobs_f - logprobs_b, dim=1
        ) - torch.log(torch.tensor(n_trajectories, device=self.device))
        return logprobs_estimates

    def train(self):
        # Metrics
        all_losses = []
        all_visited = []
        loss_term_ema = None
        loss_flow_ema = None
        # Train loop
        pbar = tqdm(range(1, self.n_train_steps + 1), disable=not self.logger.progress)
        for it in pbar:
            # Test
            fig_names = [
                "True reward and GFlowNet samples",
                "GFlowNet KDE Policy",
                "Reward KDE",
            ]
            if self.logger.do_test(it):
                (
                    self.l1,
                    self.kl,
                    self.jsd,
                    self.corr_prob_traj_rewards,
                    self.nll_tt,
                    figs,
                    env_metrics,
                ) = self.test()
                self.logger.log_test_metrics(
                    self.l1,
                    self.kl,
                    self.jsd,
                    self.corr_prob_traj_rewards,
                    self.nll_tt,
                    it,
                    self.use_context,
                )
                self.logger.log_metrics(env_metrics, it, use_context=self.use_context)
                self.logger.log_plots(
                    figs, it, fig_names=fig_names, use_context=self.use_context
                )
            if self.logger.do_top_k(it):
                metrics, figs, fig_names, summary = self.test_top_k(it)
                self.logger.log_plots(
                    figs, it, use_context=self.use_context, fig_names=fig_names
                )
                self.logger.log_metrics(metrics, use_context=self.use_context, step=it)
                self.logger.log_summary(summary)
            t0_iter = time.time()
            batch = Batch(env=self.env, device=self.device, float_type=self.float)
            for j in range(self.sttr):
                sub_batch, times = self.sample_batch(
                    n_forward=self.batch_size.forward,
                    n_train=self.batch_size.backward_dataset,
                    n_replay=self.batch_size.backward_replay,
                )
                batch.merge(sub_batch)
            for j in range(self.ttsr):
                if self.loss == "flowmatch":
                    losses = self.flowmatch_loss(
                        it * self.ttsr + j, batch
                    )  # returns (opt loss, *metrics)
                elif self.loss == "trajectorybalance":
                    losses = self.trajectorybalance_loss(
                        it * self.ttsr + j, batch
                    )  # returns (opt loss, *metrics)
                else:
                    print("Unknown loss!")
                if not all([torch.isfinite(loss) for loss in losses]):
                    if self.logger.debug:
                        print("Loss is not finite - skipping iteration")
                    if len(all_losses) > 0:
                        all_losses.append([loss for loss in all_losses[-1]])
                else:
                    losses[0].backward()
                    if self.clip_grad_norm > 0:
                        torch.nn.utils.clip_grad_norm_(
                            self.parameters(), self.clip_grad_norm
                        )
                    self.opt.step()
                    self.lr_scheduler.step()
                    self.opt.zero_grad()
                    all_losses.append([i.item() for i in losses])
            # Buffer
            t0_buffer = time.time()
            states_term = batch.get_terminating_states(sort_by="trajectory")
            rewards = batch.get_terminating_rewards(sort_by="trajectory")
            actions_trajectories = batch.get_actions_trajectories()
            proxy_vals = self.env.reward2proxy(rewards).tolist()
            rewards = rewards.tolist()
            self.buffer.add(states_term, actions_trajectories, rewards, proxy_vals, it)
            self.buffer.add(
                states_term,
                actions_trajectories,
                rewards,
                proxy_vals,
                it,
                buffer="replay",
            )
            t1_buffer = time.time()
            times.update({"buffer": t1_buffer - t0_buffer})
            # Log
            if self.logger.lightweight:
                all_losses = all_losses[-100:]
                all_visited = states_term
            else:
                all_visited.extend(states_term)
            # Progress bar
            self.logger.progressbar_update(
                pbar, all_losses, rewards, self.jsd, it, self.use_context
            )
            # Train logs
            t0_log = time.time()
            self.logger.log_train(
                losses=losses,
                rewards=rewards,
                proxy_vals=proxy_vals,
                states_term=states_term,
                batch_size=len(batch),
                logz=self.logZ,
                learning_rates=self.lr_scheduler.get_last_lr(),
                step=it,
                use_context=self.use_context,
            )
            t1_log = time.time()
            times.update({"log": t1_log - t0_log})
            # Save intermediate models
            t0_model = time.time()
            self.logger.save_models(self.forward_policy, self.backward_policy, step=it)
            t1_model = time.time()
            times.update({"save_interim_model": t1_model - t0_model})

            # Moving average of the loss for early stopping
            if loss_term_ema and loss_flow_ema:
                loss_term_ema = (
                    self.ema_alpha * losses[1].item()
                    + (1.0 - self.ema_alpha) * loss_term_ema
                )
                loss_flow_ema = (
                    self.ema_alpha * losses[2].item()
                    + (1.0 - self.ema_alpha) * loss_flow_ema
                )
                if (
                    loss_term_ema < self.early_stopping
                    and loss_flow_ema < self.early_stopping
                ):
                    break
            else:
                loss_term_ema = losses[1].item()
                loss_flow_ema = losses[2].item()

            # Log times
            t1_iter = time.time()
            times.update({"iter": t1_iter - t0_iter})
            self.logger.log_time(times, use_context=self.use_context)

        # Save final model
        self.logger.save_models(self.forward_policy, self.backward_policy, final=True)
        # Close logger
        if self.use_context is False:
            self.logger.end()

    def test(self, **plot_kwargs):
        """
        Computes metrics by sampling trajectories from the forward policy.
        """
        if self.buffer.test_pkl is None:
            return (
                self.l1,
                self.kl,
                self.jsd,
                self.corr_prob_traj_rewards,
                self.nll_tt,
                (None,),
                {},
            )
        with open(self.buffer.test_pkl, "rb") as f:
            dict_tt = pickle.load(f)
            x_tt = dict_tt["x"]

        # Compute correlation between the rewards of the test data and the log
        # likelihood of the data according the the GFlowNet policy; and NLL.
        # TODO: organise code for better efficiency and readability
        logprobs_x_tt = self.estimate_logprobs_data(
            x_tt,
            n_trajectories=self.logger.test.n_trajs_logprobs,
            max_data_size=self.logger.test.max_data_logprobs,
        )
        rewards_x_tt = self.env.reward_batch(x_tt)
        corr_prob_traj_rewards = np.corrcoef(
            np.exp(logprobs_x_tt.cpu().numpy()), rewards_x_tt
        )[0, 1]
        nll_tt = -logprobs_x_tt.mean().item()

        batch, _ = self.sample_batch(n_forward=self.logger.test.n, train=False)
        assert batch.is_valid()
        x_sampled = batch.get_terminating_states()

        if self.buffer.test_type is not None and self.buffer.test_type == "all":
            if "density_true" in dict_tt:
                density_true = dict_tt["density_true"]
            else:
                rewards = self.env.reward_batch(x_tt)
                z_true = rewards.sum()
                density_true = rewards / z_true
                with open(self.buffer.test_pkl, "wb") as f:
                    dict_tt["density_true"] = density_true
                    pickle.dump(dict_tt, f)
            hist = defaultdict(int)
            for x in x_sampled:
                hist[tuple(x)] += 1
            z_pred = sum([hist[tuple(x)] for x in x_tt]) + 1e-9
            density_pred = np.array([hist[tuple(x)] / z_pred for x in x_tt])
            log_density_true = np.log(density_true + 1e-8)
            log_density_pred = np.log(density_pred + 1e-8)
        elif self.buffer.test_type == "random":
            # TODO: refactor
            env_metrics = self.env.test(x_sampled)
            return self.l1, self.kl, self.jsd, (None,), env_metrics
        elif self.continuous:
            # TODO make it work with conditional env
            x_sampled = torch2np(self.env.statebatch2proxy(x_sampled))
            x_tt = torch2np(self.env.statebatch2proxy(x_tt))
            kde_pred = self.env.fit_kde(
                x_sampled,
                kernel=self.logger.test.kde.kernel,
                bandwidth=self.logger.test.kde.bandwidth,
            )
            if "log_density_true" in dict_tt and "kde_true" in dict_tt:
                log_density_true = dict_tt["log_density_true"]
                kde_true = dict_tt["kde_true"]
            else:
                # Sample from reward via rejection sampling
                x_from_reward = self.env.sample_from_reward(
                    n_samples=self.logger.test.n
                )
                x_from_reward = torch2np(self.env.statetorch2proxy(x_from_reward))
                # Fit KDE with samples from reward
                kde_true = self.env.fit_kde(
                    x_from_reward,
                    kernel=self.logger.test.kde.kernel,
                    bandwidth=self.logger.test.kde.bandwidth,
                )
                # Estimate true log density using test samples
                # TODO: this may be specific-ish for the torus or not
                scores_true = kde_true.score_samples(x_tt)
                log_density_true = scores_true - logsumexp(scores_true, axis=0)
                # Add log_density_true and kde_true to pickled test dict
                with open(self.buffer.test_pkl, "wb") as f:
                    dict_tt["log_density_true"] = log_density_true
                    dict_tt["kde_true"] = kde_true
                    pickle.dump(dict_tt, f)
            # Estimate pred log density using test samples
            # TODO: this may be specific-ish for the torus or not
            scores_pred = kde_pred.score_samples(x_tt)
            log_density_pred = scores_pred - logsumexp(scores_pred, axis=0)
            density_true = np.exp(log_density_true)
            density_pred = np.exp(log_density_pred)
<<<<<<< HEAD
=======
        elif self.buffer.test_type == "random":
            # TODO: refactor
            env_metrics = self.env.test(x_sampled)
            return (
                self.l1,
                self.kl,
                self.jsd,
                self.corr_prob_traj_rewards,
                self.nll_tt,
                (None,),
                env_metrics,
            )
>>>>>>> ca157c1a
        else:
            raise NotImplementedError
        # L1 error
        l1 = np.abs(density_pred - density_true).mean()
        # KL divergence
        kl = (density_true * (log_density_true - log_density_pred)).mean()
        # Jensen-Shannon divergence
        log_mean_dens = np.logaddexp(log_density_true, log_density_pred) + np.log(0.5)
        jsd = 0.5 * np.sum(density_true * (log_density_true - log_mean_dens))
        jsd += 0.5 * np.sum(density_pred * (log_density_pred - log_mean_dens))

        # Plots

        if hasattr(self.env, "plot_reward_samples"):
            fig_reward_samples = self.env.plot_reward_samples(x_sampled, **plot_kwargs)
        else:
            fig_reward_samples = None
        if hasattr(self.env, "plot_kde"):
            fig_kde_pred = self.env.plot_kde(kde_pred, **plot_kwargs)
            fig_kde_true = self.env.plot_kde(kde_true, **plot_kwargs)
        else:
            fig_kde_pred = None
            fig_kde_true = None
        return (
            l1,
            kl,
            jsd,
            corr_prob_traj_rewards,
            nll_tt,
            [fig_reward_samples, fig_kde_pred, fig_kde_true],
            {},
        )

    @torch.no_grad()
    def test_top_k(self, it, progress=False, gfn_states=None, random_states=None):
        """
        Sample from the current GFN and compute metrics and plots for the top k states
        according to both the energy and the reward.

        Args:
            it (int): current iteration
            progress (bool, optional): Print sampling progress. Defaults to False.
            gfn_states (list, optional): Already sampled gfn states. Defaults to None.
            random_states (list, optional): Already sampled random states.
                Defaults to None.

        Returns:
            tuple[dict, list[plt.Figure], list[str], dict]: Computed dict of metrics,
                and figures, their names and optionally (only once) summary metrics.
        """
        # only do random top k plots & metrics once
        do_random = it // self.logger.test.top_k_period == 1
        duration = None
        summary = {}
        prob = copy.deepcopy(self.random_action_prob)
        print()
        if not gfn_states:
            # sample states from the current gfn
            batch = Batch(env=self.env, device=self.device, float_type=self.float)
            self.random_action_prob = 0
            t = time.time()
            print("Sampling from GFN...", end="\r")
            for b in batch_with_rest(
                0, self.logger.test.n_top_k, self.batch_size_total
            ):
                sub_batch, _ = self.sample_batch(n_forward=len(b), train=False)
                batch.merge(sub_batch)
            duration = time.time() - t
            gfn_states = batch.get_terminating_states()

        # compute metrics and get plots
        print("[test_top_k] Making GFN plots...", end="\r")
        metrics, figs, fig_names = self.env.top_k_metrics_and_plots(
            gfn_states, self.logger.test.top_k, name="gflownet", step=it
        )
        if duration:
            metrics["gflownet top k sampling duration"] = duration

        if do_random:
            # sample random states from uniform actions
            if not random_states:
                batch = Batch(env=self.env, device=self.device, float_type=self.float)
                self.random_action_prob = 1.0
                print("[test_top_k] Sampling at random...", end="\r")
                for b in batch_with_rest(
                    0, self.logger.test.n_top_k, self.batch_size_total
                ):
                    sub_batch, _ = self.sample_batch(n_forward=len(b), train=False)
                    batch.merge(sub_batch)
            # compute metrics and get plots
            random_states = batch.get_terminating_states()
            print("[test_top_k] Making Random plots...", end="\r")
            (
                random_metrics,
                random_figs,
                random_fig_names,
            ) = self.env.top_k_metrics_and_plots(
                random_states, self.logger.test.top_k, name="random", step=None
            )
            # add to current metrics and plots
            summary.update(random_metrics)
            figs += random_figs
            fig_names += random_fig_names
            # compute training data metrics and get plots
            print("[test_top_k] Making train plots...", end="\r")
            (
                train_metrics,
                train_figs,
                train_fig_names,
            ) = self.env.top_k_metrics_and_plots(
                None, self.logger.test.top_k, name="train", step=None
            )
            # add to current metrics and plots
            summary.update(train_metrics)
            figs += train_figs
            fig_names += train_fig_names

        self.random_action_prob = prob

        print(" " * 100, end="\r")
        print("test_top_k metrics:")
        max_k = max([len(k) for k in (list(metrics.keys()) + list(summary.keys()))]) + 1
        print(
            "  •  "
            + "\n  •  ".join(
                f"{k:{max_k}}: {v:.4f}"
                for k, v in (list(metrics.items()) + list(summary.items()))
            )
        )
        print()
        return metrics, figs, fig_names, summary

    def get_log_corr(self, times):
        data_logq = []
        times.update(
            {
                "test_trajs": 0.0,
                "test_logq": 0.0,
            }
        )
        # TODO: this could be done just once and store it
        for statestr, score in tqdm(
            zip(self.buffer.test.samples, self.buffer.test["energies"]), disable=True
        ):
            t0_test_traj = time.time()
            traj_list, actions = self.env.get_trajectories(
                [],
                [],
                [self.env.readable2state(statestr)],
                [self.env.eos],
            )
            t1_test_traj = time.time()
            times["test_trajs"] += t1_test_traj - t0_test_traj
            t0_test_logq = time.time()
            data_logq.append(logq(traj_list, actions, self.forward_policy, self.env))
            t1_test_logq = time.time()
            times["test_logq"] += t1_test_logq - t0_test_logq
        corr = np.corrcoef(data_logq, self.buffer.test["energies"])
        return corr, data_logq, times

    # TODO: reorganize and remove
    def log_iter(
        self,
        pbar,
        rewards,
        proxy_vals,
        states_term,
        data,
        it,
        times,
        losses,
        all_losses,
        all_visited,
    ):
        # train metrics
        self.logger.log_sampler_train(
            rewards, proxy_vals, states_term, data, it, self.use_context
        )

        # logZ
        self.logger.log_metric("logZ", self.logZ.sum(), it, use_context=False)

        # test metrics
        # TODO: integrate corr into test()
        if not self.logger.lightweight and self.buffer.test is not None:
            corr, data_logq, times = self.get_log_corr(times)
            self.logger.log_sampler_test(corr, data_logq, it, self.use_context)

        # oracle metrics
        oracle_batch, oracle_times = self.sample_batch(
            n_forward=self.oracle_n, train=False
        )

        if not self.logger.lightweight:
            self.logger.log_metric(
                "unique_states",
                np.unique(all_visited).shape[0],
                step=it,
                use_context=self.use_context,
            )


def make_opt(params, logZ, config):
    """
    Set up the optimizer
    """
    params = params
    if not len(params):
        return None
    if config.method == "adam":
        opt = torch.optim.Adam(
            params,
            config.lr,
            betas=(config.adam_beta1, config.adam_beta2),
        )
        if logZ is not None:
            opt.add_param_group(
                {
                    "params": logZ,
                    "lr": config.lr * config.lr_z_mult,
                }
            )
    elif config.method == "msgd":
        opt = torch.optim.SGD(params, config.lr, momentum=config.momentum)
    # Learning rate scheduling
    lr_scheduler = torch.optim.lr_scheduler.StepLR(
        opt,
        step_size=config.lr_decay_period,
        gamma=config.lr_decay_gamma,
    )
    return opt, lr_scheduler


def logq(traj_list, actions_list, model, env):
    # TODO: this method is probably suboptimal, since it may repeat forward calls for
    # the same nodes.
    log_q = torch.tensor(1.0)
    for traj, actions in zip(traj_list, actions_list):
        traj = traj[::-1]
        actions = actions[::-1]
        masks = tbool(
            [env.get_mask_invalid_actions_forward(state, 0) for state in traj],
            device=self.device,
        )
        with torch.no_grad():
            logits_traj = model(
                tfloat(
                    env.statebatch2policy(traj),
                    device=self.device,
                    float_type=self.float,
                )
            )
        logits_traj[masks] = -torch.inf
        logsoftmax = torch.nn.LogSoftmax(dim=1)
        logprobs_traj = logsoftmax(logits_traj)
        log_q_traj = torch.tensor(0.0)
        for s, a, logprobs in zip(*[traj, actions, logprobs_traj]):
            log_q_traj = log_q_traj + logprobs[a]
        # Accumulate log prob of trajectory
        if torch.le(log_q, 0.0):
            log_q = torch.logaddexp(log_q, log_q_traj)
        else:
            log_q = log_q_traj
    return log_q.item()<|MERGE_RESOLUTION|>--- conflicted
+++ resolved
@@ -1004,7 +1004,15 @@
         elif self.buffer.test_type == "random":
             # TODO: refactor
             env_metrics = self.env.test(x_sampled)
-            return self.l1, self.kl, self.jsd, (None,), env_metrics
+            return (
+                self.l1,
+                self.kl,
+                self.jsd,
+                self.corr_prob_traj_rewards,
+                self.nll_tt,
+                (None,),
+                env_metrics,
+            )
         elif self.continuous:
             # TODO make it work with conditional env
             x_sampled = torch2np(self.env.statebatch2proxy(x_sampled))
@@ -1044,21 +1052,6 @@
             log_density_pred = scores_pred - logsumexp(scores_pred, axis=0)
             density_true = np.exp(log_density_true)
             density_pred = np.exp(log_density_pred)
-<<<<<<< HEAD
-=======
-        elif self.buffer.test_type == "random":
-            # TODO: refactor
-            env_metrics = self.env.test(x_sampled)
-            return (
-                self.l1,
-                self.kl,
-                self.jsd,
-                self.corr_prob_traj_rewards,
-                self.nll_tt,
-                (None,),
-                env_metrics,
-            )
->>>>>>> ca157c1a
         else:
             raise NotImplementedError
         # L1 error
