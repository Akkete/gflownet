import pickle
import warnings
from collections import Counter
from pathlib import Path
from typing import List, Optional, Tuple, Union

import matplotlib.pyplot as plt
import networkx as nx
import numpy as np
import numpy.typing as npt
import pandas as pd
import torch
import torch.nn.functional as F
import torch_geometric as pyg
from networkx.drawing.nx_pydot import graphviz_layout
from sklearn.metrics import accuracy_score, balanced_accuracy_score
from sklearn.preprocessing import MinMaxScaler
from torch.distributions import Beta, Categorical, MixtureSameFamily, Uniform
from torchtyping import TensorType

from gflownet.envs.base import GFlowNetEnv


class NodeType:
    """
    Encodes two types of nodes present in a tree:
    0 - condition node (node other than leaf), that stores the information
        about on which feature to make the decision, and using what threshold.
    1 - classifier node (leaf), that stores the information about class output
        that will be predicted once that node is reached.
    """

    CONDITION = 0
    CLASSIFIER = 1


class Operator:
    """
    Operator based on which the decision is made (< or >=).

    We assume the convention of having left child output label = 0
    and right child label = 1 if operator is <, and the opposite if
    operator is >=. That way, during prediction, we can act as if
    the operator was always the same (and only care about the output
    label).
    """

    LT = 0
    GTE = 1


class Status:
    """
    Status of the node. Every node except the one on which a macro step
    was initiated will be marked as inactive; the node will be marked
    as active iff the process of its splitting is in progress.
    """

    INACTIVE = 0
    ACTIVE = 1


class Stage:
    """
    Current stage of the tree, encoded as part of the state.
    0 - complete, indicates that there is no macro step initiated, and
        the only allowed action is to pick one of the leaves for splitting.
    1 - leaf, indicates that a leaf was picked for splitting, and the only
        allowed action is picking a feature on which it will be split.
    2 - feature, indicates that a feature was picked, and the only allowed
        action is picking a threshold for splitting.
    3 - threshold, indicates that a threshold was picked, and the only
        allowed action is picking an operator.
    4 - operator, indicates that operator was picked. The only allowed
        action from here is finalizing the splitting process and spawning
        two new leaves, which should be done automatically, upon which
        the stage should be changed to complete.
    """

    COMPLETE = 0
    LEAF = 1
    FEATURE = 2
    THRESHOLD = 3
    OPERATOR = 4


class ActionType:
    """
    Type of action that will be passed to Tree.step. Refer to Stage for details.
    """

    PICK_LEAF = 0
    PICK_FEATURE = 1
    PICK_THRESHOLD = 2
    PICK_OPERATOR = 3


class Attribute:
    """
    Contains indices of individual attributes in a state tensor.

    Types of attributes defining each node of the tree:

        0 - node type (condition or classifier),
        1 - index of the feature used for splitting (condition node only, -1 otherwise),
        2 - decision threshold (condition node only, -1 otherwise),
        3 - class output (classifier node only, -1 otherwise), in the case of < operator
            the left child will have class = 0, and the right child will have class = 1;
            the opposite for the >= operator,
        4 - whether the node has active status (1 if node was picked and the macro step
            didn't finish yet, 0 otherwise).
    """

    TYPE = 0
    FEATURE = 1
    THRESHOLD = 2
    CLASS = 3
    ACTIVE = 4
    N = 5  # Total number of attributes.


class Tree(GFlowNetEnv):
    """
    GFlowNet environment representing a decision tree.

    Constructing a tree consists of a combination of macro steps (picking a leaf
    to split using a given feature, threshold and operator), which are divided
    into a series of consecutive micro steps (1 - pick a leaf, 2 - pick a feature,
    3 - pick a threshold, 4 - pick an operator). A consequence of that is, as long
    as a macro step is not in progress, the tree constructed so far is always a
    valid decision tree, which means that forward-looking loss etc. can be used.

    Internally, the tree is represented as a fixed-shape tensor (thus, specifying
    the maximum depth is required), with nodes indexed from k = 0 to 2**max_depth - 2,
    and each node containing a 5-element attribute tensor (see class Attribute for
    details). The nodes are indexed from top left to bottom right, as follows:

                0
        1               2
    3       4       5       6

    States are represented by a tensor with shape [n_nodes + 1, 5], where each k-th row
    corresponds to the attributes of the k-th node of the tree. The last row contains
    the information about the stage of the tree (see class Stage).
    """

    def __init__(
        self,
        X_train: Optional[npt.NDArray] = None,
        y_train: Optional[npt.NDArray] = None,
        X_test: Optional[npt.NDArray] = None,
        y_test: Optional[npt.NDArray] = None,
        data_path: Optional[str] = None,
        scale_data: bool = True,
        max_depth: int = 10,
        continuous: bool = True,
<<<<<<< HEAD
        n_thresholds: int = 9,
=======
        n_thresholds: Optional[int] = 9,
>>>>>>> d813a889
        threshold_components: int = 1,
        beta_params_min: float = 0.1,
        beta_params_max: float = 2.0,
        fixed_distribution: dict = {
            "beta_alpha": 2.0,
            "beta_beta": 5.0,
        },
        random_distribution: dict = {
            "beta_alpha": 1.0,
            "beta_beta": 1.0,
        },
<<<<<<< HEAD
        policy_type: str = "mlp",
        test_args: dict = {"top_k_trees": 0},
=======
        policy_format: str = "mlp",
        test_args: dict = {"top_n_trees": 0},
>>>>>>> d813a889
        **kwargs,
    ):
        """
        Attributes
        ----------
        X_train : np.array
            Train dataset, with dimensionality (n_observations, n_features). It may be
            None if a data set is provided via data_path.

        y_train : np.array
            Train labels, with dimensionality (n_observations,). It may be
            None if a data set is provided via data_path.

        X_test : np.array
            Test dataset, with dimensionality (n_observations, n_features). It may be
            None if a data set is provided via data_path, or if you don't want to perform
            test set evaluation.

        y_train : np.array
            Test labels, with dimensionality (n_observations,). It may be
            None if a data set is provided via data_path, or if you don't want to perform
            test set evaluation.

        data_path : str
            A path to a data set, with the following options:
            - *.pkl: Pickled dict with X_train, y_train, and (optional) X_test and y_test
              variables.
            - *.csv: CSV containing an optional 'Split' column in the last place, containing
              'train' and 'test' values, and M remaining columns, where the first (M - 1)
              columns will be taken to construct the input X, and M-th column will be the
              target y.
            Ignored if X_train and y_train are not None.

        scale_data : bool
            Whether to perform min-max scaling on the provided data (to a [0; 1] range).

        max_depth : int
            Maximum depth of a tree.

        continuous : bool
            Whether the environment should operate in a continuous mode (in which distribution
            parameters are predicted for the threshold) or the discrete mode (in which there
            is a discrete set of possible thresholds to choose from).

        n_thresholds : int
            Number of uniformly distributed thresholds in a (0; 1) range that will be used
<<<<<<< HEAD
            in the discrete mode.

        policy_type : str
=======
            in the discrete mode. Ignored if continuous is True.

        policy_format : str
>>>>>>> d813a889
            Type of policy that will be used with the environment, either 'mlp' or 'gnn'.
            Influences which state2policy functions will be used.

        threshold_components : int
            The number of mixture components that will be used for sampling
            the threshold.
        """
        if X_train is not None and y_train is not None:
            self.X_train = X_train
            self.y_train = y_train
            if X_test is not None and y_test is not None:
                self.X_test = X_test
                self.y_test = y_test
            else:
                self.X_test = None
                self.y_test = None
        elif data_path is not None:
            self.X_train, self.y_train, self.X_test, self.y_test = Tree._load_dataset(
                data_path
            )
        else:
            raise ValueError(
                "A Tree must be initialised with a data set. X_train, y_train and data_path cannot "
                "be all None"
            )
        if scale_data:
            self.scaler = MinMaxScaler().fit(self.X_train)
            self.X_train = self.scaler.transform(self.X_train)
            if self.X_test is not None:
                self.X_test = self.scaler.transform(self.X_test)
        self.y_train = self.y_train.astype(int)
        if self.y_test is not None:
            self.y_test = self.y_test.astype(int)
        if not set(self.y_train).issubset({0, 1}):
            raise ValueError(
                f"Expected y_train to have values in {{0, 1}}, received {set(self.y_train)}."
            )
        self.n_features = self.X_train.shape[1]
        self.max_depth = max_depth
        self.continuous = continuous
<<<<<<< HEAD
        self.thresholds = np.linspace(0, 1, n_thresholds + 2)[1:-1]
=======
        if not continuous:
            self.thresholds = np.linspace(0, 1, n_thresholds + 2)[1:-1]
>>>>>>> d813a889
        self.test_args = test_args
        # Parameters of the policy distribution
        self.components = threshold_components
        self.beta_params_min = beta_params_min
        self.beta_params_max = beta_params_max
        # Source will contain information about the current stage (on the last position),
        # and up to 2**max_depth - 1 nodes, each with Attribute.N attributes, for a total of
        # 1 + Attribute.N * (2**max_depth - 1) values. The root (0-th node) of the
        # source is initialized with a classifier.
        self.n_nodes = 2**max_depth - 1
        self.source = torch.full((self.n_nodes + 1, Attribute.N), torch.nan)
        self._set_stage(Stage.COMPLETE, self.source)
        attributes_root = self.source[0]
        attributes_root[Attribute.TYPE] = NodeType.CLASSIFIER
        attributes_root[Attribute.FEATURE] = -1
        attributes_root[Attribute.THRESHOLD] = -1
        self.default_class = Counter(self.y_train).most_common()[0][0]
        attributes_root[Attribute.CLASS] = self.default_class
        attributes_root[Attribute.ACTIVE] = Status.INACTIVE

        # End-of-sequence action.
        self.eos = (-1, -1, -1)

        # Conversions
<<<<<<< HEAD
        if policy_type == "mlp":
            self.state2policy = self.state2policy_mlp
            self.statetorch2policy = self.statetorch2policy_mlp
        elif policy_type != "gnn":
            raise ValueError(
                f"Unrecognized policy_type = {policy_type}, expected either 'mlp' or 'gnn'."
=======
        policy_format = policy_format.lower()
        if policy_format == "mlp":
            self.state2policy = self.state2policy_mlp
            self.statetorch2policy = self.statetorch2policy_mlp
        elif policy_format != "gnn":
            raise ValueError(
                f"Unrecognized policy_format = {policy_format}, expected either 'mlp' or 'gnn'."
>>>>>>> d813a889
            )
        self.statetorch2oracle = self.statetorch2policy

        super().__init__(
            fixed_distribution=fixed_distribution,
            random_distribution=random_distribution,
            continuous=continuous,
            **kwargs,
        )

    @staticmethod
    def _get_parent(k: int) -> Optional[int]:
        """
        Get node index of a parent of k-th node.
        """
        if k == 0:
            return None
        return (k - 1) // 2

    @staticmethod
    def _get_left_child(k: int) -> int:
        """
        Get node index of a left child of k-th node.
        """
        return 2 * k + 1

    @staticmethod
    def _get_right_child(k: int) -> int:
        """
        Get node index of a right child of k-th node.
        """
        return 2 * k + 2

    @staticmethod
    def _get_sibling(k: int) -> Optional[int]:
        """
        Get node index of the sibling of k-th node.
        """
        parent = Tree._get_parent(k)
        if parent is None:
            return None
        left = Tree._get_left_child(parent)
        right = Tree._get_right_child(parent)
        return left if k == right else right

<<<<<<< HEAD
    @staticmethod
    def get_stage(state: torch.Tensor) -> int:
        """
        Returns the current stage from the state passed as an argument.
        """
        return state[-1, 0]

=======
>>>>>>> d813a889
    def _get_stage(self, state: Optional[torch.Tensor] = None) -> int:
        """
        Returns the stage of the current environment from self.state[-1, 0] or from the
        state passed as an argument.
        """
        if state is None:
            state = self.state
        return Tree.get_stage(state)

    def _set_stage(
        self, stage: int, state: Optional[torch.Tensor] = None
    ) -> torch.Tensor:
        """
        Sets the stage of the current environment (self.state) or of the state passed
        as an argument by updating state[-1, 0].
        """
        if state is None:
            state = self.state
        state[-1, 0] = stage
        return state

    def _pick_leaf(self, k: int) -> None:
        """
        Select one of the leaves (classifier nodes) that will be split, and initiate
        macro step.
        """
        attributes = self.state[k]

        assert self._get_stage() == Stage.COMPLETE
        assert attributes[Attribute.TYPE] == NodeType.CLASSIFIER
        assert not torch.any(torch.isnan(attributes))
        assert torch.all(attributes[1:3] == -1)
        assert attributes[Attribute.ACTIVE] == Status.INACTIVE

        attributes[Attribute.TYPE] = NodeType.CONDITION
        attributes[1:4] = -1
        attributes[Attribute.ACTIVE] = Status.ACTIVE

        self._set_stage(Stage.LEAF)

    def _pick_feature(self, k: int, feature: float) -> None:
        """
        Select the feature on which currently selected leaf will be split.
        """
        attributes = self.state[k]

        assert self._get_stage() == Stage.LEAF
        assert attributes[Attribute.TYPE] == NodeType.CONDITION
        assert torch.all(attributes[1:4] == -1)
        assert attributes[Attribute.ACTIVE] == Status.ACTIVE

        attributes[Attribute.FEATURE] = feature

        self._set_stage(Stage.FEATURE)

    def _pick_threshold(self, k: int, threshold: float) -> None:
        """
        Select the threshold for splitting the currently selected leaf ond
        the selected feature.
        """
        attributes = self.state[k]

        assert self._get_stage() == Stage.FEATURE
        assert attributes[Attribute.TYPE] == NodeType.CONDITION
        assert attributes[Attribute.FEATURE] >= 0
        assert torch.all(attributes[2:4] == -1)
        assert attributes[Attribute.ACTIVE] == Status.ACTIVE

        attributes[Attribute.THRESHOLD] = threshold

        self._set_stage(Stage.THRESHOLD)

    def _pick_operator(self, k: int, operator: float) -> None:
        """
        Select the operator (< or >=) for splitting the currently selected
        left, feature and threshold, temporarily encode it in attributes,
        and initiate final splitting.
        """
        attributes = self.state[k]

        assert self._get_stage() == Stage.THRESHOLD
        assert attributes[Attribute.TYPE] == NodeType.CONDITION
        assert torch.all(attributes[1:3] >= 0)
        assert attributes[Attribute.CLASS] == -1
        assert attributes[Attribute.ACTIVE] == Status.ACTIVE

        attributes[Attribute.CLASS] = operator

        self._set_stage(Stage.OPERATOR)

        self._split_leaf(k)

    def _split_leaf(self, k: int) -> None:
        """
        Finalize the splitting of a leaf using set feature, threshold
        and operator: transform the leaf into a condition node and
        spawn two children.

        We assume the convention of having left child output label = 0
        and right child label = 1 if operator is <, and the opposite if
        operator is >=. That way, during prediction, we can act as if
        the operator was always the same (and only care about the output
        label).
        """
        attributes = self.state[k]

        assert self._get_stage() == Stage.OPERATOR
        assert attributes[Attribute.TYPE] == NodeType.CONDITION
        assert torch.all(attributes[1:4] >= 0)
        assert attributes[Attribute.ACTIVE] == Status.ACTIVE

        k_left = Tree._get_left_child(k)
        k_right = Tree._get_right_child(k)

        if attributes[Attribute.CLASS] == Operator.LT:
            self._insert_classifier(k_left, output=0)
            self._insert_classifier(k_right, output=1)
        else:
            self._insert_classifier(k_left, output=1)
            self._insert_classifier(k_right, output=0)

        attributes[Attribute.CLASS] = -1
        attributes[Attribute.ACTIVE] = Status.INACTIVE

        self._set_stage(Stage.COMPLETE)

    def _insert_classifier(self, k: int, output: int) -> None:
        """
        Replace attributes of k-th node with those of a classifier node.
        """
        attributes = self.state[k]

        assert torch.all(torch.isnan(attributes))

        attributes[Attribute.TYPE] = NodeType.CLASSIFIER
        attributes[Attribute.FEATURE] = -1
        attributes[Attribute.THRESHOLD] = -1
        attributes[Attribute.CLASS] = output
        attributes[Attribute.ACTIVE] = Status.INACTIVE

    def get_action_space(self) -> List[Tuple[int, int, int]]:
        """
        Actions are a tuple containing:
            1) action type:
                0 - pick leaf to split,
                1 - pick feature,
                2 - pick threshold,
                3 - pick operator,
            2) node index,
            3) action value, depending on the action type:
                pick leaf: current class output,
                pick feature: feature index,
                pick threshold: threshold value,
                pick operator: operator index.
        """
        actions = []
        # Pick leaf
        self._action_index_pick_leaf = 0
        # For loops have to be done in this order to be compatible
        # with flattening in the GNN-based policy.
        actions.extend(
            [
                (ActionType.PICK_LEAF, idx, output)
                for idx in range(self.n_nodes)
                for output in [0, 1]
            ]
        )
        # Pick feature
        self._action_index_pick_feature = len(actions)
        actions.extend(
            [(ActionType.PICK_FEATURE, -1, idx) for idx in range(self.n_features)]
        )
        # Pick threshold
        self._action_index_pick_threshold = len(actions)
        if self.continuous:
            actions.extend([(ActionType.PICK_THRESHOLD, -1, -1)])
        else:
            actions.extend(
                [
                    (ActionType.PICK_THRESHOLD, -1, idx)
                    for idx, thr in enumerate(self.thresholds)
                ]
            )
        # Pick operator
        self._action_index_pick_operator = len(actions)
        # For loops have to be done in this order to be compatible
        # with flattening in the GNN-based policy.
        actions.extend(
            [
                (ActionType.PICK_OPERATOR, idx, op)
                for idx in range(self.n_nodes)
                for op in [Operator.LT, Operator.GTE]
            ]
        )
        # EOS
        self._action_index_eos = len(actions)
        actions.append(self.eos)

        return actions

    def step(
        self, action: Tuple[int, int, Union[int, float]], skip_mask_check: bool = False
    ) -> Tuple[List[int], Tuple[int, int, Union[int, float]], bool]:
        """
        Executes step given an action.

        Args
        ----
        action : tuple
            Action to be executed.
            See: self.get_action_space()

        skip_mask_check : bool
            If True, skip computing forward mask of invalid actions to check if the
            action is valid.

        Returns
        -------
        self.state : list
            The sequence after executing the action

        action : tuple
            Action executed

        valid : bool
            False, if the action is not allowed for the current state.
        """
        if self.continuous:
            # Replace the continuous value of threshold by -1 to allow checking it.
            action_to_check = self.action2representative(action)
            do_step, self.state, action_to_check = self._pre_step(
                action_to_check,
                skip_mask_check=(skip_mask_check or self.skip_mask_check),
            )
        else:
            do_step, self.state, action_to_check = self._pre_step(
                action, skip_mask_check=(skip_mask_check or self.skip_mask_check)
            )
        if not do_step:
            return self.state, action, False

        self.n_actions += 1

        if action != self.eos:
            action_type, k, action_value = action

            if action_type == ActionType.PICK_LEAF:
                self._pick_leaf(k)
            else:
                if k == -1:
                    k = self.find_active(self.state)

                if action_type == ActionType.PICK_FEATURE:
                    self._pick_feature(k, action_value)
                elif action_type == ActionType.PICK_THRESHOLD:
                    if self.continuous:
                        self._pick_threshold(k, action_value)
                    else:
                        self._pick_threshold(k, self.thresholds[action_value])
                elif action_type == ActionType.PICK_OPERATOR:
                    self._pick_operator(k, action_value)
                else:
                    raise NotImplementedError(
                        f"Unrecognized action type: {action_type}."
                    )

            return self.state, action, True
        else:
            self.done = True
            return self.state, action, True

    def step_backwards(
        self, action: Tuple[int], skip_mask_check: bool = False
    ) -> Tuple[List[int], Tuple[int], bool]:
        """
        Executes a backward step given an action.

        Args
        ----
        action : tuple
            Action from the action space.

        skip_mask_check : bool
            If True, skip computing forward mask of invalid actions to check if the
            action is valid.

        Returns
        -------
        self.state : list
            The sequence after executing the action

        action : int
            Action index

        valid : bool
            False, if the action is not allowed for the current state.
        """
        if self.continuous:
            # Replace the continuous value of threshold by -1 to allow checking it.
            action = self.action2representative(action)
        do_step, self.state, action_to_check = self._pre_step(
            action,
            backward=True,
            skip_mask_check=(skip_mask_check or self.skip_mask_check),
        )
        if not do_step:
            return self.state, action, False
        parents, parents_a = self.get_parents()
        state_next = parents[parents_a.index(action)]
        self.state = state_next
        self.done = False
        self.n_actions += 1
        return self.state, action, True

    def set_state(self, state: List, done: Optional[bool] = False):
        """
        Sets the state and done. If done is True but incompatible with state (Stage is
        not COMPLETE), then force done False and print warning.
        """
        if done is True and self._get_stage() != Stage.COMPLETE:
            done = False
            warnings.warn(
                f"""
            Attempted to set state {self.state2readable(state)} with done = True, which
            is not compatible with the environment. Forcing done = False.
            """
            )
        return super().set_state(state, done)

    def sample_actions_continuous(
        self,
        policy_outputs: TensorType["n_states", "policy_output_dim"],
        sampling_method: str = "policy",
        mask_invalid_actions: TensorType["n_states", "action_space_dim"] = None,
        temperature_logits: float = 1.0,
    ) -> Tuple[List[Tuple], TensorType["n_states"]]:
        """
        Samples a batch of actions from a batch of policy outputs in the continuous mode.
        """
        n_states = policy_outputs.shape[0]
        logprobs = torch.zeros(n_states, device=self.device, dtype=self.float)
        # Discrete actions
        mask_discrete = mask_invalid_actions[:, self._action_index_pick_threshold]
        if torch.any(mask_discrete):
            policy_outputs_discrete = policy_outputs[
                mask_discrete, : self._index_continuous_policy_output
            ]
            actions_discrete, logprobs_discrete = super().sample_actions(
                policy_outputs_discrete,
                sampling_method,
                mask_invalid_actions[
                    mask_discrete, : self._index_continuous_policy_output
                ],
                temperature_logits,
            )
            logprobs[mask_discrete] = logprobs_discrete
        if torch.all(mask_discrete):
            return actions_discrete, logprobs
        # Continuous actions
        mask_cont = torch.logical_not(mask_discrete)
        n_cont = mask_cont.sum()
        policy_outputs_cont = policy_outputs[
            mask_cont, self._index_continuous_policy_output :
        ]
        if sampling_method == "uniform":
            distr_threshold = Uniform(
                torch.zeros(n_cont),
                torch.ones(n_cont),
            )
        elif sampling_method == "policy":
            mix_logits = policy_outputs_cont[:, 0::3]
            mix = Categorical(logits=mix_logits)
            alphas = policy_outputs_cont[:, 1::3]
            alphas = self.beta_params_max * torch.sigmoid(alphas) + self.beta_params_min
            betas = policy_outputs_cont[:, 2::3]
            betas = self.beta_params_max * torch.sigmoid(betas) + self.beta_params_min
            beta_distr = Beta(alphas, betas)
            distr_threshold = MixtureSameFamily(mix, beta_distr)
        thresholds = distr_threshold.sample()
        # Log probs
        logprobs[mask_cont] = distr_threshold.log_prob(thresholds)
        # Build actions
        actions_cont = [(ActionType.PICK_THRESHOLD, -1, th.item()) for th in thresholds]
        actions = []
        for is_discrete in mask_discrete:
            if is_discrete:
                actions.append(actions_discrete.pop(0))
            else:
                actions.append(actions_cont.pop(0))
        return actions, logprobs

    def sample_actions(
        self,
        policy_outputs: TensorType["n_states", "policy_output_dim"],
        sampling_method: str = "policy",
        mask_invalid_actions: TensorType["n_states", "action_space_dim"] = None,
        temperature_logits: float = 1.0,
    ) -> Tuple[List[Tuple], TensorType["n_states"]]:
        """
        Samples a batch of actions from a batch of policy outputs.
        """
        if self.continuous:
            return self.sample_actions_continuous(
                policy_outputs=policy_outputs,
                sampling_method=sampling_method,
                mask_invalid_actions=mask_invalid_actions,
                temperature_logits=temperature_logits,
            )
        else:
            return super().sample_actions(
                policy_outputs=policy_outputs,
                sampling_method=sampling_method,
                mask_invalid_actions=mask_invalid_actions,
                temperature_logits=temperature_logits,
            )

    def get_logprobs_continuous(
        self,
        policy_outputs: TensorType["n_states", "policy_output_dim"],
        is_forward: bool,
        actions: TensorType["n_states", "n_dim"],
        states_target: TensorType["n_states", "policy_input_dim"],
        mask_invalid_actions: TensorType["n_states", "1"] = None,
    ) -> TensorType["batch_size"]:
        """
        Computes log probabilities of actions given policy outputs and actions.
        """
        n_states = policy_outputs.shape[0]
        if states_target is None:
            states_target = torch.empty(
                (n_states, self.policy_input_dim), device=self.device
            )
        logprobs = torch.zeros(n_states, device=self.device, dtype=self.float)
        # Discrete actions
        mask_discrete = mask_invalid_actions[:, self._action_index_pick_threshold]
        if torch.any(mask_discrete):
            policy_outputs_discrete = policy_outputs[
                mask_discrete, : self._index_continuous_policy_output
            ]
            logprobs_discrete = super().get_logprobs(
                policy_outputs_discrete,
                is_forward,
                actions[mask_discrete],
                states_target[mask_discrete],
                mask_invalid_actions[
                    mask_discrete, : self._index_continuous_policy_output
                ],
            )
            logprobs[mask_discrete] = logprobs_discrete
        if torch.all(mask_discrete):
            return logprobs
        # Continuous actions
        mask_cont = torch.logical_not(mask_discrete)
        policy_outputs_cont = policy_outputs[
            mask_cont, self._index_continuous_policy_output :
        ]
        mix_logits = policy_outputs_cont[:, 0::3]
        mix = Categorical(logits=mix_logits)
        alphas = policy_outputs_cont[:, 1::3]
        alphas = self.beta_params_max * torch.sigmoid(alphas) + self.beta_params_min
        betas = policy_outputs_cont[:, 2::3]
        betas = self.beta_params_max * torch.sigmoid(betas) + self.beta_params_min
        beta_distr = Beta(alphas, betas)
        distr_threshold = MixtureSameFamily(mix, beta_distr)
        thresholds = actions[mask_cont, -1]
        logprobs[mask_cont] = distr_threshold.log_prob(thresholds)
        return logprobs

    def get_logprobs(
        self,
        policy_outputs: TensorType["n_states", "policy_output_dim"],
        is_forward: bool,
        actions: TensorType["n_states", "n_dim"],
        states_target: TensorType["n_states", "policy_input_dim"],
        mask_invalid_actions: TensorType["n_states", "1"] = None,
    ) -> TensorType["batch_size"]:
        """
        Computes log probabilities of actions given policy outputs and actions.
        """
        if self.continuous:
            return self.get_logprobs_continuous(
                policy_outputs=policy_outputs,
                is_forward=is_forward,
                actions=actions,
                states_target=states_target,
                mask_invalid_actions=mask_invalid_actions,
            )
        else:
            return super().get_logprobs(
                policy_outputs=policy_outputs,
                is_forward=is_forward,
                actions=actions,
                states_target=states_target,
                mask_invalid_actions=mask_invalid_actions,
            )

    def state2policy_mlp(
        self, state: Optional[TensorType["state_dim"]] = None
    ) -> TensorType["policy_input_dim"]:
        """
        Prepares a state in "GFlowNet format" for the policy model.
        """
        if state is None:
            state = self.state.clone().detach()
<<<<<<< HEAD
        return self.statetorch2policy_mlp(state.unsqueeze(0))[0]
=======
        state[state.isnan()] = -2
        return state.flatten()
>>>>>>> d813a889

    def statetorch2policy_mlp(
        self, states: TensorType["batch_size", "state_dim"]
    ) -> TensorType["batch_size", "policy_input_dim"]:
        """
        Prepares a batch of states in torch "GFlowNet format" for an MLP policy model.
<<<<<<< HEAD
        It replaces the NaNs by -2s, removes the activity attribute, and explicitly
        appends the attribute vector of the active node (if present).
        """
        m, n = torch.where(states[:, :-1, Attribute.ACTIVE] == Status.ACTIVE)
        active_features = torch.full((states.shape[0], 1, 4), -2.0)
        active_features[m] = states[m, n, : Attribute.ACTIVE].unsqueeze(1)
        states[states.isnan()] = -2
        states = torch.cat([states[:, :, : Attribute.ACTIVE], active_features], dim=1)
=======
        It simply replaces the NaNs by -1s.
        """
        states[states.isnan()] = -2
>>>>>>> d813a889
        return states.flatten(start_dim=1)

    def policy2state(
        self, policy: Optional[TensorType["policy_input_dim"]] = None
    ) -> None:
        """
        Returns None to signal that the conversion is not reversible.
        """
        return None

    def statebatch2proxy(
        self, states: List[TensorType["state_dim"]]
    ) -> TensorType["batch", "state_proxy_dim"]:
        """
        Prepares a batch of states in "GFlowNet format" for the proxy: simply
        stacks the list of tensors and calls self.statetorch2proxy.

        Args
        ----
        state : list
        """
        states = torch.stack(states)
        return self.statetorch2proxy(states)

    def _attributes_to_readable(self, attributes: List) -> str:
        # Node type
        if attributes[Attribute.TYPE] == NodeType.CONDITION:
            node_type = "condition, "
        elif attributes[Attribute.TYPE] == NodeType.CLASSIFIER:
            node_type = "classifier, "
        else:
            return ""
        # Feature
        feature = f"feat. {str(attributes[Attribute.FEATURE])}, "
        # Decision threshold
        if attributes[Attribute.THRESHOLD] != -1:
            assert attributes[Attribute.TYPE] == 0
            threshold = f"th. {str(attributes[Attribute.THRESHOLD])}, "
        else:
            threshold = "th. -1, "
        # Class output
        if attributes[Attribute.CLASS] != -1:
            assert attributes[Attribute.TYPE] == 1
            class_output = f"class {str(attributes[Attribute.CLASS])}, "
        else:
            class_output = "class -1, "
        if attributes[Attribute.ACTIVE] == Status.ACTIVE:
            active = " (active)"
        else:
            active = ""
        return node_type + feature + threshold + class_output + active

    def state2readable(self, state=None):
        """
        Converts a state into human-readable representation.
        """
        if state is None:
            state = self.state.clone().detach()
        state = state.cpu().numpy()
        readable = ""
        for idx in range(self.n_nodes):
            attributes = self._attributes_to_readable(state[idx])
            if len(attributes) == 0:
                continue
            readable += f"{idx}: {attributes} | "
        readable += f"stage: {self._get_stage(state)}"
        return readable

    def _readable_to_attributes(self, readable: str) -> List:
        attributes_list = readable.split(", ")
        # Node type
        if attributes_list[0] == "condition":
            node_type = NodeType.CONDITION
        elif attributes_list[0] == "classifier":
            node_type = NodeType.CLASSIFIER
        else:
            node_type = -1
        # Feature
        feature = float(attributes_list[1].split("feat. ")[-1])
        # Decision threshold
        threshold = float(attributes_list[2].split("th. ")[-1])
        # Class output
        class_output = float(attributes_list[3].split("class ")[-1])
        # Active
        if "(active)" in readable:
            active = Status.ACTIVE
        else:
            active = Status.INACTIVE
        return [node_type, feature, threshold, class_output, active]

    def readable2state(self, readable):
        """
        Converts a human-readable representation of a state into the standard format.
        """
        readable_list = readable.split(" | ")
        state = torch.full((self.n_nodes + 1, Attribute.N), torch.nan)
        for el in readable_list[:-1]:
            node_index, attributes_str = el.split(": ")
            node_index = int(node_index)
            attributes = self._readable_to_attributes(attributes_str)
            for idx, att in enumerate(attributes):
                state[node_index, idx] = att
        stage = float(readable_list[-1].split("stage: ")[-1])
        state = self._set_stage(stage, state)
        return state

    @staticmethod
    def _find_leaves(state: torch.Tensor) -> List[int]:
        """
        Compute indices of leaves from a state.
        """
        return torch.where(state[:-1, Attribute.TYPE] == NodeType.CLASSIFIER)[
            0
        ].tolist()

    @staticmethod
    def find_active(state: torch.Tensor) -> int:
        """
        Get index of the (only) active node. Assumes that active node exists
        (that we are in the middle of a macro step).
        """
        active = torch.where(state[:-1, Attribute.ACTIVE] == Status.ACTIVE)[0]
        assert len(active) == 1
        return active.item()

<<<<<<< HEAD
    @staticmethod
    def get_n_nodes(state: torch.Tensor) -> int:
        """
        Returns the number of nodes in a tree represented by the given state.
        """
        return (~torch.isnan(state[:-1, Attribute.TYPE])).sum()

=======
>>>>>>> d813a889
    def get_policy_output_continuous(
        self, params: dict
    ) -> TensorType["policy_output_dim"]:
        """
        Defines the structure of the output of the policy model, from which an
        action is to be determined or sampled. It initializes the output tensor
        by using the parameters provided in the argument params.

        The output of the policy of a Tree environment consists of a discrete and
        continuous part. The discrete part (first part) corresponds to the discrete
        actions, while the continuous part (second part) corresponds to the single
        continuous action, that is the sampling of the threshold of a node classifier.

        The latter is modelled by a mixture of Beta distributions. Therefore, the
        continuous part of the policy output is vector of dimensionality c * 3,
        where c is the number of components in the mixture (self.components).
        The three parameters of each component are the following:

          1) the weight of the component in the mixture
          2) the logit(alpha) parameter of the Beta distribution to sample the
             threshold.
          3) the logit(beta) parameter of the Beta distribution to sample the
             threshold.

        Note: contrary to other environments where there is a need to model a mixture
        of discrete and continuous distributions (for example to consider the
        possibility of sampling the EOS action instead of a continuous action), there
        is no such need here because either the continuous action is the only valid
        action or it is not valid.
        """
        policy_output_discrete = torch.ones(
            self.action_space_dim, device=self.device, dtype=self.float
        )
        self._index_continuous_policy_output = len(policy_output_discrete)
        self._len_continuous_policy_output = self.components * 3
        policy_output_continuous = torch.ones(
            self._len_continuous_policy_output,
            device=self.device,
            dtype=self.float,
        )
        policy_output_continuous[1::3] = params["beta_alpha"]
        policy_output_continuous[2::3] = params["beta_beta"]
        return torch.cat([policy_output_discrete, policy_output_continuous])

    def get_policy_output(self, params: dict) -> TensorType["policy_output_dim"]:
        """
        Defines the structure of the output of the policy model, from which an
        action is to be determined or sampled.
        """
        if self.continuous:
            return self.get_policy_output_continuous(params=params)
        else:
            return super().get_policy_output(params=params)

    def get_mask_invalid_actions_forward(
        self, state: Optional[torch.Tensor] = None, done: Optional[bool] = None
    ) -> List[bool]:
        if state is None:
            state = self.state
        if done is None:
            done = self.done

        if done:
            return [True] * self.policy_output_dim

        leaves = Tree._find_leaves(state)
        stage = self._get_stage(state)
        mask = [True] * self.policy_output_dim

        if stage == Stage.COMPLETE:
            # In the "complete" stage (in which there are no ongoing micro steps)
            # only valid actions are the ones for picking one of the leaves or EOS.
            for k in leaves:
                # Check if splitting the node wouldn't exceed max depth.
                if Tree._get_right_child(k) < self.n_nodes:
                    current_class = state[k, Attribute.CLASS].long()
                    mask[self._action_index_pick_leaf + 2 * k + current_class] = False
            mask[self._action_index_eos] = False
        elif stage == Stage.LEAF:
            # Leaf was picked, only picking the feature actions are valid.
            for idx in range(
                self._action_index_pick_feature, self._action_index_pick_threshold
            ):
                mask[idx] = False
        elif stage == Stage.FEATURE:
            # Feature was picked, only picking the threshold action is valid.
            for idx in range(
                self._action_index_pick_threshold, self._action_index_pick_operator
            ):
                mask[idx] = False
        elif stage == Stage.THRESHOLD:
            # Threshold was picked, only picking the operator actions are valid.
            k = self.find_active(state)
            for idx in range(self._action_index_pick_operator, self._action_index_eos):
                if self.action_space[idx][1] == k:
                    mask[idx] = False
        else:
            raise ValueError(f"Unrecognized stage {stage}.")

        return mask

    def get_mask_invalid_actions_backward_continuous(
        self,
        state: Optional[torch.Tensor] = None,
        done: Optional[bool] = None,
        parents_a: Optional[List] = None,
    ) -> List:
        """
        Simply appends to the standard "discrete part" of the mask a dummy part
        corresponding to the continuous part of the policy output so as to match the
        dimensionality.
        """
        return (
            super().get_mask_invalid_actions_backward(state, done, parents_a)
            + [True] * self._len_continuous_policy_output
        )

    def get_mask_invalid_actions_backward(
        self,
        state: Optional[torch.Tensor] = None,
        done: Optional[bool] = None,
        parents_a: Optional[List] = None,
    ) -> List:
        if self.continuous:
            return self.get_mask_invalid_actions_backward_continuous(
                state=state, done=done, parents_a=parents_a
            )
        else:
            return super().get_mask_invalid_actions_backward(
                state=state, done=done, parents_a=parents_a
            )

    def get_parents(
        self,
        state: Optional[torch.Tensor] = None,
        done: Optional[bool] = None,
        action: Optional[Tuple] = None,
    ) -> Tuple[List, List]:
        if state is None:
            state = self.state
        if done is None:
            done = self.done

        if done:
            return [state], [self.eos]

        leaves = Tree._find_leaves(state)
        stage = self._get_stage(state)
        parents = []
        actions = []

        if stage == Stage.COMPLETE:
            # In the "complete" stage (in which there are no ongoing micro steps),
            # to find parents we first look for the nodes for which both children
            # are leaves, and then undo the last "pick operator" micro step.
            # In other words, reverse self._pick_operator, self._split_leaf and
            # self._insert_classifier (for both children).
            leaves = set(leaves)
            triplets = []
            for k in leaves:
                if k % 2 == 1 and k + 1 in leaves:
                    triplets.append((Tree._get_parent(k), k, k + 1))
            for k_parent, k_left, k_right in triplets:
                parent = state.clone()
                attributes_parent = parent[k_parent]
                attributes_left = parent[k_left]
                attributes_right = parent[k_right]

                # Set action operator as class of left child.
                action = (
                    ActionType.PICK_OPERATOR,
                    k_parent,
                    int(attributes_left[Attribute.CLASS].item()),
                )

                # Revert stage (to "threshold": we skip "operator" because from it,
                # finalizing splitting should be automatically executed).
                parent = self._set_stage(Stage.THRESHOLD, parent)

                # Reset children attributes.
                attributes_left[:] = torch.nan
                attributes_right[:] = torch.nan

                # Revert parent attributes to the previous state.
                attributes_parent[Attribute.CLASS] = -1
                attributes_parent[Attribute.ACTIVE] = Status.ACTIVE

                parents.append(parent)
                actions.append(action)
        else:
            k = Tree.find_active(state)

            if stage == Stage.LEAF:
                # Reverse self._pick_leaf.
                if k == 0:
                    outputs = [self.default_class]
                else:
                    attributes_sibling = state[Tree._get_sibling(k)]
                    if attributes_sibling[Attribute.TYPE] == NodeType.CLASSIFIER:
                        outputs = [0 if attributes_sibling[Attribute.CLASS] == 1 else 1]
                    else:
                        outputs = [0, 1]

                for output in outputs:
                    parent = state.clone()
                    attributes = parent[k]

                    parent = self._set_stage(Stage.COMPLETE, parent)
                    attributes[Attribute.TYPE] = NodeType.CLASSIFIER
                    attributes[Attribute.FEATURE] = -1
                    attributes[Attribute.THRESHOLD] = -1
                    attributes[Attribute.CLASS] = output
                    attributes[Attribute.ACTIVE] = Status.INACTIVE

                    parents.append(parent)
                    actions.append((ActionType.PICK_LEAF, k, output))
            elif stage == Stage.FEATURE:
                # Reverse self._pick_feature.
                parent = state.clone()
                attributes = parent[k]

                parent = self._set_stage(Stage.LEAF, parent)
                attributes[Attribute.FEATURE] = -1

                parents.append(parent)
                actions.append(
                    (ActionType.PICK_FEATURE, -1, state[k][Attribute.FEATURE].item())
                )
            elif stage == Stage.THRESHOLD:
                # Reverse self._pick_threshold.
                parent = state.clone()
                attributes = parent[k]

                parent = self._set_stage(Stage.FEATURE, parent)
                attributes[Attribute.THRESHOLD] = -1

                parents.append(parent)
                if self.continuous:
                    actions.append((ActionType.PICK_THRESHOLD, -1, -1))
                else:
                    threshold_idx = np.where(
                        np.isclose(
                            self.thresholds, state[k][Attribute.THRESHOLD].item()
                        )
                    )[0].item()
                    actions.append((ActionType.PICK_THRESHOLD, -1, threshold_idx))
            else:
                raise ValueError(f"Unrecognized stage {stage}.")

        return parents, actions

    @staticmethod
    def action2representative_continuous(action: Tuple) -> Tuple:
        """
        Replaces the continuous value of a PICK_THRESHOLD action by -1 so that it can
        be contrasted with the action space and masks.
        """
        if action[0] == ActionType.PICK_THRESHOLD:
            action = (ActionType.PICK_THRESHOLD, -1, -1)
        return action

    def action2representative(self, action: Tuple) -> Tuple:
        if self.continuous:
            return self.action2representative_continuous(action=action)
        else:
            return super().action2representative(action=action)

    def get_max_traj_length(self) -> int:
        return self.n_nodes * Attribute.N

    @staticmethod
    def _get_graph(
        state: torch.Tensor,
        bidirectional: bool,
        *,
        graph: Optional[nx.DiGraph] = None,
        k: int = 0,
    ) -> nx.DiGraph:
        """
        Recursively convert state into a networkx directional graph.
        """
        if graph is None:
            graph = nx.DiGraph()

        attributes = state[k]
        graph.add_node(k, x=attributes, k=k)

        if attributes[Attribute.TYPE] != NodeType.CLASSIFIER:
            k_left = Tree._get_left_child(k)
            if not torch.any(torch.isnan(state[k_left])):
                Tree._get_graph(state, bidirectional, graph=graph, k=k_left)
                graph.add_edge(k, k_left)
                if bidirectional:
                    graph.add_edge(k_left, k)

            k_right = Tree._get_right_child(k)
            if not torch.any(torch.isnan(state[k_right])):
                Tree._get_graph(state, bidirectional, graph=graph, k=k_right)
                graph.add_edge(k, k_right)
                if bidirectional:
                    graph.add_edge(k_right, k)

        return graph

    def get_pyg_input_dim(self) -> int:
        return Tree.state2pyg(self.state, self.n_features).x.shape[1]

    @staticmethod
    def state2pyg(
        state: torch.Tensor,
        n_features: int,
        one_hot: bool = True,
        add_self_loop: bool = False,
    ) -> pyg.data.Data:
        """
        Convert given state into a PyG graph.
        """
        k = torch.nonzero(~state[:-1, Attribute.TYPE].isnan()).squeeze(-1)
        x = state[k].clone().detach()
        if one_hot:
            x = torch.cat(
                [
                    x[:, [Attribute.TYPE, Attribute.THRESHOLD, Attribute.ACTIVE]],
                    F.one_hot((x[:, Attribute.FEATURE] + 1).long(), n_features + 1),
                    F.one_hot((x[:, Attribute.CLASS] + 1).long(), 3),
                ],
                dim=1,
            )

        k_array = k.detach().cpu().numpy()
        k_mapping = {value: index for index, value in enumerate(k_array)}
        k_set = set(k_array)
        edges = []
        edge_attrs = []
        for k_i in k_array:
            if add_self_loop:
                edges.append([k_mapping[k_i], k_mapping[k_i]])
            if k_i > 0:
                k_parent = (k_i - 1) // 2
                if k_parent in k_set:
                    edges.append([k_mapping[k_parent], k_mapping[k_i]])
                    edge_attrs.append([1.0, 0.0])
                    edges.append([k_mapping[k_i], k_mapping[k_parent]])
                    edge_attrs.append([0.0, 1.0])
        if len(edges) == 0:
            edge_index = torch.empty((2, 0)).long()
            edge_attr = torch.empty((0, 2)).float()
        else:
            edge_index = torch.Tensor(edges).T.long()
            edge_attr = torch.Tensor(edge_attrs)

        return pyg.data.Data(x=x, edge_index=edge_index, edge_attr=edge_attr, k=k)

    def _state2pyg(self) -> pyg.data.Data:
        """
        Convert self.state into a PyG graph.
        """
        return Tree.state2pyg(self.state, self.n_features)

    @staticmethod
    def _load_dataset(data_path):
        data_path = Path(data_path)
        if data_path.suffix == ".csv":
            df = pd.read_csv(data_path)
            if df.columns[-1].lower() != "split":
                X_train = df.iloc[:, 0:-1].values
                y_train = df.iloc[:, -1].values
                X_test = None
                y_test = None
            else:
                if set(df.iloc[:, -1]) != {"train", "test"}:
                    raise ValueError(
                        f"Expected df['Split'] to have values in {{'train', 'test'}}, "
                        f"received {set(df.iloc[:, -1])}."
                    )
                X_train = df[df.iloc[:, -1] == "train"].iloc[:, 0:-2].values
                y_train = df[df.iloc[:, -1] == "train"].iloc[:, -2].values
                X_test = df[df.iloc[:, -1] == "test"].iloc[:, 0:-2].values
                y_test = df[df.iloc[:, -1] == "test"].iloc[:, -2].values
        elif data_path.suffix == ".pkl":
            with open(data_path, "rb") as f:
                dct = pickle.load(f)
                X_train = dct["X_train"]
                y_train = dct["y_train"]
                X_test = dct.get("X_test")
                y_test = dct.get("y_test")
        else:
            raise ValueError(
                "data_path must be a CSV (*.csv) or a pickled dict (*.pkl)."
            )
        return X_train, y_train, X_test, y_test

    @staticmethod
    def predict(
        state: torch.Tensor, x: npt.NDArray, *, return_k: bool = False, k: int = 0
    ) -> Union[int, Tuple[int, int]]:
        """
        Recursively predict output label given a feature vector x of a single
        observation.

        If return_k is True, will also return the index of the node in which
        prediction was made.
        """
        attributes = state[k]

        if attributes[Attribute.TYPE] == NodeType.CLASSIFIER:
            if return_k:
                return attributes[Attribute.CLASS], k
            return attributes[Attribute.CLASS]

        if (
            x[attributes[Attribute.FEATURE].long().item()]
            < attributes[Attribute.THRESHOLD]
        ):
            return Tree.predict(state, x, return_k=return_k, k=Tree._get_left_child(k))
        else:
            return Tree.predict(state, x, return_k=return_k, k=Tree._get_right_child(k))

    def _predict(
        self, x: npt.NDArray, *, return_k: bool = False
    ) -> Union[int, Tuple[int, int]]:
        return Tree.predict(self.state, x, return_k=return_k)

    @staticmethod
    def plot(state, path: Optional[Union[Path, str]] = None) -> None:
        """
        Plot current state of the tree.
        """
        graph = Tree._get_graph(state, bidirectional=False)

        labels = {}
        node_color = []
        for node in graph:
            x = graph.nodes[node]["x"]
            if x[0] == NodeType.CONDITION:
                labels[node] = rf"$x_{int(x[1].item())}$ < {np.round(x[2].item(), 4)}"
                node_color.append("white")
            else:
                labels[node] = f"C={int(x[3].item())}"
                node_color.append("red")

        nx.draw(
            graph,
            graphviz_layout(graph, prog="dot"),
            labels=labels,
            node_color=node_color,
            with_labels=True,
            node_size=800,
        )
        if path is None:
            plt.show()
        else:
            plt.savefig(path)
            plt.close()
<<<<<<< HEAD

    @staticmethod
    def _predict_samples(states: torch.Tensor, X: npt.NDArray) -> npt.NDArray:
=======

    @staticmethod
    def _predict_samples(states: torch.Tensor, X: npt.NDArray) -> npt.NDArray:
        """
        Compute a matrix of predictions.

        Args
        ----
        states : Tensor
            Collection of sampled states with dimensionality (n_states, state_dim).

        X : NDArray
            Feature matrix with dimensionality (n_observations, n_features).

        Returns
        -------
        Prediction matrix with dimensionality (n_states, n_observations).

        """
        predictions = np.empty((len(states), len(X)))
        for i, state in enumerate(states):
            for j, x in enumerate(X):
                predictions[i, j] = Tree.predict(state, x)
        return predictions

    @staticmethod
    def _compute_scores(
        states: torch.Tensor, X: npt.NDArray, y: npt.NDArray
    ) -> (dict, npt.NDArray):
>>>>>>> d813a889
        """
        Compute a matrix of predictions.

        Args
        ----
        states : Tensor
            Collection of sampled states with dimensionality (n_states, state_dim).

        X : NDArray
            Feature matrix with dimensionality (n_observations, n_features).

        Returns
        -------
        Prediction matrix with dimensionality (n_states, n_observations).

        """
        predictions = np.empty((len(states), len(X)))
        for i, state in enumerate(states):
            for j, x in enumerate(X):
                predictions[i, j] = Tree.predict(state, x)
        return predictions

    @staticmethod
    def _compute_scores(
        predictions: npt.NDArray, y: npt.NDArray
    ) -> (dict, npt.NDArray):
        """
        Computes accuracy and balanced accuracy metrics for given predictions and ground
        truth labels.

        The metrics are computed in two modes: either as an average of scores calculated
        for individual trees (mean_tree_*), or as a single score calculated on a prediction
        made by the whole ensemble (forest_*), with ensembling done via prediction averaging.

        Args
        ----
        predictions: NDArray
            Prediction matrix with dimensionality (n_states, n_observations).

        y : NDArray
            Target vector with dimensionality (n_observations,).

        Returns
        -------
        Dictionary of (metric_name, score) key-value pairs.
        """
        scores = {}
        metrics = {"acc": accuracy_score, "bac": balanced_accuracy_score}

<<<<<<< HEAD
=======
        predictions = Tree._predict_samples(states, X)

>>>>>>> d813a889
        for metric_name, metric_function in metrics.items():
            scores[f"mean_tree_{metric_name}"] = np.mean(
                [metric_function(y, y_pred) for y_pred in predictions]
            )
            scores[f"forest_{metric_name}"] = metric_function(
                y, predictions.mean(axis=0).round()
            )

        return scores

    @staticmethod
    def _plot_trees(
<<<<<<< HEAD
        states: List[torch.Tensor],
        scores: npt.NDArray,
        iteration: int,
    ):
        """
        Plots decision trees present in the given collection of states.
=======
        states: torch.Tensor,
        X: npt.NDArray,
        y: npt.NDArray,
        iteration: int,
        n: int = -1,
    ):
        """
        Plots top n decision trees present in the given collection of states (with
        tree performance evaluated using the accuracy).
>>>>>>> d813a889

        Args
        ----
        states : Tensor
            Collection of sampled states with dimensionality (n_states, state_dim).

<<<<<<< HEAD
        scores : NDArray
            Collection of scores computed for the given states.

        iteration : int
            Current iteration (will be used to name the folder with trees).
        """
        path = Path(Path.cwd() / f"trees_{iteration}")
        path.mkdir()

        for i, (state, score) in enumerate(zip(states, scores)):
            Tree.plot(state, path / f"tree_{i}_{score:.4f}.png")
=======
        X : NDArray
            Feature matrix with dimensionality (n_observations, n_features).

        y : NDArray
            Target vector with dimensionality (n_observations,).

        iteration : int
            Current iteration (will be used to name the folder with trees).

        n : int
            Number of top trees to be plotted.
        """
        if n == -1:
            n = len(states)

        predictions = Tree._predict_samples(states, X)
        accuracies = np.array([accuracy_score(y, y_pred) for y_pred in predictions])

        order = np.argsort(accuracies)[::-1]

        path = Path(Path.cwd() / f"trees_{iteration}")
        path.mkdir()

        for i in range(n):
            Tree.plot(
                states[order[i]], path / f"tree_{i}_{accuracies[order[i]]:.4f}.png"
            )
>>>>>>> d813a889

    def test(
        self,
        samples: Union[
            TensorType["n_trajectories", "..."], npt.NDArray[np.float32], List
        ],
    ) -> dict:
        """
        Computes a dictionary of metrics, as described in Tree._compute_scores, for
<<<<<<< HEAD
        both training and, if available, test data. If self.test_args['top_k_trees'] != 0,
=======
        both training and, if available, test data. If self.test_args['top_n_trees'] != 0,
>>>>>>> d813a889
        also plots top n trees and saves them in the log directory.

        Args
        ----
        samples : Tensor
            Collection of sampled states representing the ensemble.

        Returns
        -------
        Dictionary of (metric_name, score) key-value pairs.
        """
        result = {}

<<<<<<< HEAD
        result["mean_n_nodes"] = np.mean([Tree.get_n_nodes(state) for state in samples])

        train_predictions = Tree._predict_samples(samples, self.X_train)
        train_scores = Tree._compute_scores(train_predictions, self.y_train)
        for k, v in train_scores.items():
            result[f"train_{k}"] = v

        top_k_indices = None

        if self.test_args["top_k_trees"] != 0:
            if not hasattr(self, "test_iteration"):
                self.test_iteration = 0

            # Select top-k trees.
            accuracies = np.array(
                [accuracy_score(self.y_train, y_pred) for y_pred in train_predictions]
            )
            order = np.argsort(accuracies)[::-1]
            top_k_indices = order[: self.test_args["top_k_trees"]]

            # Plot trees.
            Tree._plot_trees(
                [samples[i] for i in top_k_indices],
                accuracies[top_k_indices],
                self.test_iteration,
            )

            # Compute metrics for top-k trees.
            top_k_scores = Tree._compute_scores(
                train_predictions[top_k_indices], self.y_train
            )
            for k, v in top_k_scores.items():
                result[f"train_top_k_{k}"] = v

=======
        scores = Tree._compute_scores(samples, self.X_train, self.y_train)
        for k, v in scores.items():
            result[f"train_{k}"] = v

        if self.test_args["top_n_trees"] != 0:
            if not hasattr(self, "test_iteration"):
                self.test_iteration = 0
            Tree._plot_trees(
                samples,
                self.X_train,
                self.y_train,
                self.test_iteration,
                self.test_args["top_n_trees"],
            )
>>>>>>> d813a889
            self.test_iteration += 1

        if self.X_test is not None:
            test_predictions = Tree._predict_samples(samples, self.X_test)
            for k, v in Tree._compute_scores(test_predictions, self.y_test).items():
                result[f"test_{k}"] = v

            if top_k_indices is not None:
                # Compute metrics for top-k trees.
                top_k_scores = Tree._compute_scores(
                    test_predictions[top_k_indices], self.y_test
                )
                for k, v in top_k_scores.items():
                    result[f"test_top_k_{k}"] = v

        return result<|MERGE_RESOLUTION|>--- conflicted
+++ resolved
@@ -154,11 +154,7 @@
         scale_data: bool = True,
         max_depth: int = 10,
         continuous: bool = True,
-<<<<<<< HEAD
-        n_thresholds: int = 9,
-=======
         n_thresholds: Optional[int] = 9,
->>>>>>> d813a889
         threshold_components: int = 1,
         beta_params_min: float = 0.1,
         beta_params_max: float = 2.0,
@@ -170,13 +166,8 @@
             "beta_alpha": 1.0,
             "beta_beta": 1.0,
         },
-<<<<<<< HEAD
-        policy_type: str = "mlp",
+        policy_format: str = "mlp",
         test_args: dict = {"top_k_trees": 0},
-=======
-        policy_format: str = "mlp",
-        test_args: dict = {"top_n_trees": 0},
->>>>>>> d813a889
         **kwargs,
     ):
         """
@@ -223,15 +214,9 @@
 
         n_thresholds : int
             Number of uniformly distributed thresholds in a (0; 1) range that will be used
-<<<<<<< HEAD
-            in the discrete mode.
-
-        policy_type : str
-=======
             in the discrete mode. Ignored if continuous is True.
 
         policy_format : str
->>>>>>> d813a889
             Type of policy that will be used with the environment, either 'mlp' or 'gnn'.
             Influences which state2policy functions will be used.
 
@@ -272,12 +257,8 @@
         self.n_features = self.X_train.shape[1]
         self.max_depth = max_depth
         self.continuous = continuous
-<<<<<<< HEAD
-        self.thresholds = np.linspace(0, 1, n_thresholds + 2)[1:-1]
-=======
         if not continuous:
             self.thresholds = np.linspace(0, 1, n_thresholds + 2)[1:-1]
->>>>>>> d813a889
         self.test_args = test_args
         # Parameters of the policy distribution
         self.components = threshold_components
@@ -302,14 +283,6 @@
         self.eos = (-1, -1, -1)
 
         # Conversions
-<<<<<<< HEAD
-        if policy_type == "mlp":
-            self.state2policy = self.state2policy_mlp
-            self.statetorch2policy = self.statetorch2policy_mlp
-        elif policy_type != "gnn":
-            raise ValueError(
-                f"Unrecognized policy_type = {policy_type}, expected either 'mlp' or 'gnn'."
-=======
         policy_format = policy_format.lower()
         if policy_format == "mlp":
             self.state2policy = self.state2policy_mlp
@@ -317,7 +290,6 @@
         elif policy_format != "gnn":
             raise ValueError(
                 f"Unrecognized policy_format = {policy_format}, expected either 'mlp' or 'gnn'."
->>>>>>> d813a889
             )
         self.statetorch2oracle = self.statetorch2policy
 
@@ -363,16 +335,6 @@
         right = Tree._get_right_child(parent)
         return left if k == right else right
 
-<<<<<<< HEAD
-    @staticmethod
-    def get_stage(state: torch.Tensor) -> int:
-        """
-        Returns the current stage from the state passed as an argument.
-        """
-        return state[-1, 0]
-
-=======
->>>>>>> d813a889
     def _get_stage(self, state: Optional[torch.Tensor] = None) -> int:
         """
         Returns the stage of the current environment from self.state[-1, 0] or from the
@@ -380,7 +342,7 @@
         """
         if state is None:
             state = self.state
-        return Tree.get_stage(state)
+        return state[-1, 0]
 
     def _set_stage(
         self, stage: int, state: Optional[torch.Tensor] = None
@@ -877,19 +839,13 @@
         """
         if state is None:
             state = self.state.clone().detach()
-<<<<<<< HEAD
         return self.statetorch2policy_mlp(state.unsqueeze(0))[0]
-=======
-        state[state.isnan()] = -2
-        return state.flatten()
->>>>>>> d813a889
 
     def statetorch2policy_mlp(
         self, states: TensorType["batch_size", "state_dim"]
     ) -> TensorType["batch_size", "policy_input_dim"]:
         """
         Prepares a batch of states in torch "GFlowNet format" for an MLP policy model.
-<<<<<<< HEAD
         It replaces the NaNs by -2s, removes the activity attribute, and explicitly
         appends the attribute vector of the active node (if present).
         """
@@ -898,11 +854,6 @@
         active_features[m] = states[m, n, : Attribute.ACTIVE].unsqueeze(1)
         states[states.isnan()] = -2
         states = torch.cat([states[:, :, : Attribute.ACTIVE], active_features], dim=1)
-=======
-        It simply replaces the NaNs by -1s.
-        """
-        states[states.isnan()] = -2
->>>>>>> d813a889
         return states.flatten(start_dim=1)
 
     def policy2state(
@@ -1028,7 +979,6 @@
         assert len(active) == 1
         return active.item()
 
-<<<<<<< HEAD
     @staticmethod
     def get_n_nodes(state: torch.Tensor) -> int:
         """
@@ -1036,8 +986,6 @@
         """
         return (~torch.isnan(state[:-1, Attribute.TYPE])).sum()
 
-=======
->>>>>>> d813a889
     def get_policy_output_continuous(
         self, params: dict
     ) -> TensorType["policy_output_dim"]:
@@ -1492,11 +1440,6 @@
         else:
             plt.savefig(path)
             plt.close()
-<<<<<<< HEAD
-
-    @staticmethod
-    def _predict_samples(states: torch.Tensor, X: npt.NDArray) -> npt.NDArray:
-=======
 
     @staticmethod
     def _predict_samples(states: torch.Tensor, X: npt.NDArray) -> npt.NDArray:
@@ -1524,100 +1467,55 @@
 
     @staticmethod
     def _compute_scores(
-        states: torch.Tensor, X: npt.NDArray, y: npt.NDArray
+        predictions: npt.NDArray, y: npt.NDArray
     ) -> (dict, npt.NDArray):
->>>>>>> d813a889
-        """
-        Compute a matrix of predictions.
+        """
+        Computes accuracy and balanced accuracy metrics for given predictions and ground
+        truth labels.
+
+        The metrics are computed in two modes: either as an average of scores calculated
+        for individual trees (mean_tree_*), or as a single score calculated on a prediction
+        made by the whole ensemble (forest_*), with ensembling done via prediction averaging.
+
+        Args
+        ----
+        predictions: NDArray
+            Prediction matrix with dimensionality (n_states, n_observations).
+
+        y : NDArray
+            Target vector with dimensionality (n_observations,).
+
+        Returns
+        -------
+        Dictionary of (metric_name, score) key-value pairs.
+        """
+        scores = {}
+        metrics = {"acc": accuracy_score, "bac": balanced_accuracy_score}
+
+        for metric_name, metric_function in metrics.items():
+            scores[f"mean_tree_{metric_name}"] = np.mean(
+                [metric_function(y, y_pred) for y_pred in predictions]
+            )
+            scores[f"forest_{metric_name}"] = metric_function(
+                y, predictions.mean(axis=0).round()
+            )
+
+        return scores
+
+    @staticmethod
+    def _plot_trees(
+        states: List[torch.Tensor],
+        scores: npt.NDArray,
+        iteration: int,
+    ):
+        """
+        Plots decision trees present in the given collection of states.
 
         Args
         ----
         states : Tensor
             Collection of sampled states with dimensionality (n_states, state_dim).
 
-        X : NDArray
-            Feature matrix with dimensionality (n_observations, n_features).
-
-        Returns
-        -------
-        Prediction matrix with dimensionality (n_states, n_observations).
-
-        """
-        predictions = np.empty((len(states), len(X)))
-        for i, state in enumerate(states):
-            for j, x in enumerate(X):
-                predictions[i, j] = Tree.predict(state, x)
-        return predictions
-
-    @staticmethod
-    def _compute_scores(
-        predictions: npt.NDArray, y: npt.NDArray
-    ) -> (dict, npt.NDArray):
-        """
-        Computes accuracy and balanced accuracy metrics for given predictions and ground
-        truth labels.
-
-        The metrics are computed in two modes: either as an average of scores calculated
-        for individual trees (mean_tree_*), or as a single score calculated on a prediction
-        made by the whole ensemble (forest_*), with ensembling done via prediction averaging.
-
-        Args
-        ----
-        predictions: NDArray
-            Prediction matrix with dimensionality (n_states, n_observations).
-
-        y : NDArray
-            Target vector with dimensionality (n_observations,).
-
-        Returns
-        -------
-        Dictionary of (metric_name, score) key-value pairs.
-        """
-        scores = {}
-        metrics = {"acc": accuracy_score, "bac": balanced_accuracy_score}
-
-<<<<<<< HEAD
-=======
-        predictions = Tree._predict_samples(states, X)
-
->>>>>>> d813a889
-        for metric_name, metric_function in metrics.items():
-            scores[f"mean_tree_{metric_name}"] = np.mean(
-                [metric_function(y, y_pred) for y_pred in predictions]
-            )
-            scores[f"forest_{metric_name}"] = metric_function(
-                y, predictions.mean(axis=0).round()
-            )
-
-        return scores
-
-    @staticmethod
-    def _plot_trees(
-<<<<<<< HEAD
-        states: List[torch.Tensor],
-        scores: npt.NDArray,
-        iteration: int,
-    ):
-        """
-        Plots decision trees present in the given collection of states.
-=======
-        states: torch.Tensor,
-        X: npt.NDArray,
-        y: npt.NDArray,
-        iteration: int,
-        n: int = -1,
-    ):
-        """
-        Plots top n decision trees present in the given collection of states (with
-        tree performance evaluated using the accuracy).
->>>>>>> d813a889
-
-        Args
-        ----
-        states : Tensor
-            Collection of sampled states with dimensionality (n_states, state_dim).
-
-<<<<<<< HEAD
         scores : NDArray
             Collection of scores computed for the given states.
 
@@ -1629,35 +1527,6 @@
 
         for i, (state, score) in enumerate(zip(states, scores)):
             Tree.plot(state, path / f"tree_{i}_{score:.4f}.png")
-=======
-        X : NDArray
-            Feature matrix with dimensionality (n_observations, n_features).
-
-        y : NDArray
-            Target vector with dimensionality (n_observations,).
-
-        iteration : int
-            Current iteration (will be used to name the folder with trees).
-
-        n : int
-            Number of top trees to be plotted.
-        """
-        if n == -1:
-            n = len(states)
-
-        predictions = Tree._predict_samples(states, X)
-        accuracies = np.array([accuracy_score(y, y_pred) for y_pred in predictions])
-
-        order = np.argsort(accuracies)[::-1]
-
-        path = Path(Path.cwd() / f"trees_{iteration}")
-        path.mkdir()
-
-        for i in range(n):
-            Tree.plot(
-                states[order[i]], path / f"tree_{i}_{accuracies[order[i]]:.4f}.png"
-            )
->>>>>>> d813a889
 
     def test(
         self,
@@ -1667,11 +1536,7 @@
     ) -> dict:
         """
         Computes a dictionary of metrics, as described in Tree._compute_scores, for
-<<<<<<< HEAD
         both training and, if available, test data. If self.test_args['top_k_trees'] != 0,
-=======
-        both training and, if available, test data. If self.test_args['top_n_trees'] != 0,
->>>>>>> d813a889
         also plots top n trees and saves them in the log directory.
 
         Args
@@ -1685,7 +1550,6 @@
         """
         result = {}
 
-<<<<<<< HEAD
         result["mean_n_nodes"] = np.mean([Tree.get_n_nodes(state) for state in samples])
 
         train_predictions = Tree._predict_samples(samples, self.X_train)
@@ -1720,22 +1584,6 @@
             for k, v in top_k_scores.items():
                 result[f"train_top_k_{k}"] = v
 
-=======
-        scores = Tree._compute_scores(samples, self.X_train, self.y_train)
-        for k, v in scores.items():
-            result[f"train_{k}"] = v
-
-        if self.test_args["top_n_trees"] != 0:
-            if not hasattr(self, "test_iteration"):
-                self.test_iteration = 0
-            Tree._plot_trees(
-                samples,
-                self.X_train,
-                self.y_train,
-                self.test_iteration,
-                self.test_args["top_n_trees"],
-            )
->>>>>>> d813a889
             self.test_iteration += 1
 
         if self.X_test is not None:
