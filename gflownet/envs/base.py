"""
Base class of GFlowNet environments
"""
import uuid
from abc import abstractmethod
from copy import deepcopy
from textwrap import dedent
from typing import List, Optional, Tuple, Union

import matplotlib.pyplot as plt
import numpy as np
import numpy.typing as npt
import torch
from torch.distributions import Categorical
from torchtyping import TensorType

from gflownet.utils.common import copy, set_device, set_float_precision, tbool, tfloat


class GFlowNetEnv:
    """
    Base class of GFlowNet environments
    """

    def __init__(
        self,
        device: str = "cpu",
        float_precision: int = 32,
        env_id: Union[int, str] = "env",
        reward_min: float = 1e-8,
        reward_beta: float = 1.0,
        reward_norm: float = 1.0,
        reward_norm_std_mult: float = 0.0,
        reward_func: str = "identity",
        energies_stats: List[int] = None,
        denorm_proxy: bool = False,
        proxy=None,
        oracle=None,
        proxy_state_format: str = "oracle",
        skip_mask_check: bool = False,
        fixed_distribution: Optional[dict] = None,
        random_distribution: Optional[dict] = None,
        conditional: bool = False,
        continuous: bool = False,
        **kwargs,
    ):
        # Flag whether env is conditional
        self.conditional = conditional
        # Flag whether env is continuous
        self.continuous = continuous
        # Call reset() to set initial state, done, n_actions
        self.reset()
        # Device
        self.device = set_device(device)
        # Float precision
        self.float = set_float_precision(float_precision)
        # Reward settings
        self.min_reward = reward_min
        assert self.min_reward > 0
        self.reward_beta = reward_beta
        assert self.reward_beta > 0
        self.reward_norm = reward_norm
        assert self.reward_norm > 0
        self.reward_norm_std_mult = reward_norm_std_mult
        self.reward_func = reward_func
        self.energies_stats = energies_stats
        self.denorm_proxy = denorm_proxy
        # Proxy and oracle
        self.proxy = proxy
        self.setup_proxy()
        if oracle is None:
            self.oracle = self.proxy
        else:
            self.oracle = oracle
        if self.oracle is None or self.oracle.higher_is_better:
            self.proxy_factor = 1.0
        else:
            self.proxy_factor = -1.0
        self.proxy_state_format = proxy_state_format
        # Flag to skip checking if action is valid (computing mask) before step
        self.skip_mask_check = skip_mask_check
        # Log SoftMax function
        self.logsoftmax = torch.nn.LogSoftmax(dim=1)
        # Action space
        self.action_space = self.get_action_space()
        self.action_space_torch = torch.tensor(
            self.action_space, device=self.device, dtype=self.float
        )
        self.action_space_dim = len(self.action_space)
        # Max trajectory length
        self.max_traj_length = self.get_max_traj_length()
        # Policy outputs
        self.fixed_policy_output = self.get_policy_output(fixed_distribution)
        self.random_policy_output = self.get_policy_output(random_distribution)
        self.policy_output_dim = len(self.fixed_policy_output)
        self.policy_input_dim = len(self.state2policy())
        if proxy is not None and self.proxy == self.oracle:
            self.statebatch2proxy = self.statebatch2oracle
            self.statetorch2proxy = self.statetorch2oracle

    @abstractmethod
    def get_action_space(self):
        """
        Constructs list with all possible actions (excluding end of sequence)
        """
        pass

    def action2representative(self, action: Tuple) -> int:
        """
        For continuous or hybrid environments, converts a continuous action into its
        representative in the action space. Discrete actions remain identical, thus
        fully discrete environments do not need to re-implement this method.
        Continuous environments should re-implement this method in order to replace
        continuous actions by their representatives in the action space.
        """
        return action

    def action2index(self, action: Tuple) -> int:
        """
        Returns the index in the action space of the action passed as an argument, or
        its representative if it is a continuous action.

        See: self.action2representative()
        """
        return self.action_space.index(self.action2representative(action))

    def actions2indices(
        self, actions: TensorType["batch_size", "action_dim"]
    ) -> TensorType["batch_size"]:
        """
        Returns the corresponding indices in the action space of the actions in a batch.
        """
        # Expand the action_space tensor: [batch_size, d_actions_space, action_dim]
        action_space = torch.unsqueeze(self.action_space_torch, 0).expand(
            actions.shape[0], -1, -1
        )
        # Expand the actions tensor: [batch_size, d_actions_space, action_dim]
        actions = torch.unsqueeze(actions, 1).expand(-1, self.action_space_dim, -1)
        # Take the indices at the d_actions_space dimension where all the elements in
        # the action_dim dimension are True
        return torch.where(torch.all(actions == action_space, dim=2))[1]

    def _get_state(self, state: Union[List, TensorType["state_dims"]]):
        """
        A helper method for other methods to determine whether state should be taken
        from the arguments or from the instance (self.state): if is None, it is taken
        from the instance.

        Args
        ----
        state : list or tensor or None
            None, or a state in GFlowNet format.

        Returns
        -------
        state : list or tensor
            The argument state, or self.state if state is None.
        """
        if state is None:
            state = copy(self.state)
        return state

    def _get_done(self, done: bool):
        """
        A helper method for other methods to determine whether done should be taken
        from the arguments or from the instance (self.done): if it is None, it is taken
        from the instance.

        Args
        ----
        done : bool or None
            None, or whether the environment is done.

        Returns
        -------
        done: bool
            The argument done, or self.done if done is None.
        """
        if done is None:
            done = self.done
        return done

    def get_mask_invalid_actions_forward(
        self,
        state: Optional[List] = None,
        done: Optional[bool] = None,
    ) -> List:
        """
        Returns a list of length the action space with values:
            - True if the forward action is invalid from the current state.
            - False otherwise.
        For continuous or hybrid environments, this mask corresponds to the discrete
        part of the action space.
        """
        return [False for _ in range(self.action_space_dim)]

    def get_mask_invalid_actions_backward(
        self,
        state: Optional[List] = None,
        done: Optional[bool] = None,
        parents_a: Optional[List] = None,
    ) -> List:
        """
        Returns a list of length the action space with values:
            - True if the backward action is invalid from the current state.
            - False otherwise.
        For continuous or hybrid environments, this mask corresponds to the discrete
        part of the action space.

        The base implementation below should be common to all discrete spaces as it
        relies on get_parents, which is environment-specific and must be implemented.
        Continuous environments will probably need to implement its specific version of
        this method.
        """
        state = self._get_state(state)
        done = self._get_done(done)
        if parents_a is None:
            _, parents_a = self.get_parents(state, done)
        mask = [True for _ in range(self.action_space_dim)]
        for pa in parents_a:
            mask[self.action_space.index(pa)] = False
        return mask

    def get_valid_actions(
        self,
        state: Optional[List] = None,
        done: Optional[bool] = None,
        backward: Optional[bool] = False,
    ) -> List[Tuple]:
        """
        Returns the list of non-invalid (valid, for short) according to the mask of
        invalid actions.

        More documentation about the meaning and use of invalid actions can be found in
        gflownet/envs/README.md.
        """
        if backward:
            mask = self.get_mask_invalid_actions_backward(state, done)
        else:
            mask = self.get_mask_invalid_actions_forward(state, done)
        return [action for action, m in zip(self.action_space, mask) if m is False]

    def get_parents(
        self,
        state: Optional[List] = None,
        done: Optional[bool] = None,
        action: Optional[Tuple] = None,
    ) -> Tuple[List, List]:
        """
        Determines all parents and actions that lead to state.

        In continuous environments, get_parents() should return only the parent from
        which action leads to state.

        Args
        ----
        state : list
            Representation of a state

        done : bool
            Whether the trajectory is done. If None, done is taken from instance.

        action : tuple
            Last action performed

        Returns
        -------
        parents : list
            List of parents in state format

        actions : list
            List of actions that lead to state for each parent in parents
        """
        if state is None:
            state = self.state.copy()
        if done is None:
            done = self.done
        if done:
            return [state], [(self.eos,)]
        parents = []
        actions = []
        return parents, actions

    # TODO: consider returning only do_step
    def _pre_step(
        self, action: Tuple[int], backward: bool = False, skip_mask_check: bool = False
    ) -> Tuple[bool, List[int], Tuple[int]]:
        """
        Performs generic checks shared by the step() and step_backward() (backward must
        be True) methods of all environments.

        Args
        ----
        action : tuple
            Action from the action space.

        skip_mask_check : bool
            If True, skip computing forward mask of invalid actions to check if the
            action is valid.

        Returns
        -------
        do_step : bool
            If True, step() should continue further, False otherwise.

        self.state : list
            The sequence after executing the action

        action : int
            Action index
        """
        # If action not found in action space raise an error
        if action not in self.action_space:
            raise ValueError(
                f"Tried to execute action {action} not present in action space."
            )
        # If backward and state is source, step should not proceed.
        if backward is True:
            if self.equal(self.state, self.source) and action != self.eos:
                return False, self.state, action
        # If forward and env is done, step should not proceed.
        else:
            if self.done:
                return False, self.state, action
        # If action is in invalid mask, step should not proceed.
        if not (self.skip_mask_check or skip_mask_check):
            action_idx = self.action_space.index(action)
            if backward:
                if self.get_mask_invalid_actions_backward()[action_idx]:
                    return False, self.state, action
            else:
                if self.get_mask_invalid_actions_forward()[action_idx]:
                    return False, self.state, action
        return True, self.state, action

    @abstractmethod
    def step(
        self, action: Tuple[int], skip_mask_check: bool = False
    ) -> Tuple[List[int], Tuple[int], bool]:
        """
        Executes step given an action.

        Args
        ----
        action : tuple
            Action from the action space.

        skip_mask_check : bool
            If True, skip computing forward mask of invalid actions to check if the
            action is valid.

        Returns
        -------
        self.state : list
            The sequence after executing the action

        action : int
            Action index

        valid : bool
            False, if the action is not allowed for the current state, e.g. stop at the
            root state
        """
        _, self.state, action = self._pre_step(action, skip_mask_check)
        return None, None, None

    def step_backwards(
        self, action: Tuple[int], skip_mask_check: bool = False
    ) -> Tuple[List[int], Tuple[int], bool]:
        """
        Executes a backward step given an action. This generic implementation should
        work for all discrete environments, as it relies on get_parents(). Continuous
        environments should re-implement a custom step_backwards(). Despite being valid
        for any discrete environment, the call to get_parents() may be expensive. Thus,
        it may be advantageous to re-implement step_backwards() in a more efficient
        way as well for discrete environments. Especially, because this generic
        implementation will make two calls to get_parents - once here and one in
        _pre_step() through the call to get_mask_invalid_actions_backward() if
        skip_mask_check is True.

        Args
        ----
        action : tuple
            Action from the action space.

        skip_mask_check : bool
            If True, skip computing forward mask of invalid actions to check if the
            action is valid.

        Returns
        -------
        self.state : list
            The sequence after executing the action

        action : int
            Action index

        valid : bool
            False, if the action is not allowed for the current state.
        """
        do_step, self.state, action = self._pre_step(action, True, skip_mask_check)
        if not do_step:
            return self.state, action, False
        parents, parents_a = self.get_parents()
        state_next = parents[parents_a.index(action)]
        self.state = state_next
        self.done = False
        self.n_actions += 1
        return self.state, action, True

    def sample_actions(
        self,
        policy_outputs: TensorType["n_states", "policy_output_dim"],
        sampling_method: str = "policy",
        mask_invalid_actions: TensorType["n_states", "policy_output_dim"] = None,
        temperature_logits: float = 1.0,
        max_sampling_attempts: int = 10,
    ) -> Tuple[List[Tuple], TensorType["n_states"]]:
        """
        Samples a batch of actions from a batch of policy outputs. This implementation
        is generally valid for all discrete environments but continuous environments
        will likely have to implement its own.
        """
        device = policy_outputs.device
        ns_range = torch.arange(policy_outputs.shape[0], device=device)
        if sampling_method == "uniform":
            logits = torch.ones(policy_outputs.shape, dtype=self.float, device=device)
        elif sampling_method == "policy":
            logits = policy_outputs
            logits /= temperature_logits
        if mask_invalid_actions is not None:
            assert not torch.all(mask_invalid_actions), dedent(
                """
            All actions in the mask are invalid.
            """
            )
            logits[mask_invalid_actions] = -torch.inf
        else:
            mask_invalid_actions = torch.zeros(
                policy_outputs.shape, dtype=torch.bool, device=device
            )
        # Make sure that a valid action is sampled, otherwise throw an error.
        for _ in range(max_sampling_attempts):
            action_indices = Categorical(logits=logits).sample()
            if not torch.any(mask_invalid_actions[ns_range, action_indices]):
                break
        else:
            raise ValueError(
                dedent(
                    f"""
            No valid action could be sampled after {max_sampling_attempts} attempts.
            """
                )
            )
        logprobs = self.logsoftmax(logits)[ns_range, action_indices]
        # Build actions
        actions = [self.action_space[idx] for idx in action_indices]
        return actions, logprobs

    def get_logprobs(
        self,
        policy_outputs: TensorType["n_states", "policy_output_dim"],
        is_forward: bool,
        actions: TensorType["n_states", "actions_dim"],
        states_target: TensorType["n_states", "policy_input_dim"],
        mask_invalid_actions: TensorType["batch_size", "policy_output_dim"] = None,
    ) -> TensorType["batch_size"]:
        """
        Computes log probabilities of actions given policy outputs and actions. This
        implementation is generally valid for all discrete environments but continuous
        environments will likely have to implement its own.
        """
        device = policy_outputs.device
        ns_range = torch.arange(policy_outputs.shape[0]).to(device)
        logits = policy_outputs
        if mask_invalid_actions is not None:
            logits[mask_invalid_actions] = -torch.inf
        action_indices = (
            torch.tensor(
                [self.action_space.index(tuple(action.tolist())) for action in actions]
            )
            .to(int)
            .to(device)
        )
        logprobs = self.logsoftmax(logits)[ns_range, action_indices]
        return logprobs

    # TODO: add seed
    def step_random(self, backward: bool = False):
        """
        Samples a random action and executes the step.

        Returns
        -------
        state : list
            The state after executing the action.

        action : int
            Action, randomly sampled.

        valid : bool
            False, if the action is not allowed for the current state.
        """
        if backward:
            mask_invalid = torch.unsqueeze(
                tbool(self.get_mask_invalid_actions_backward(), device=self.device), 0
            )
        else:
            mask_invalid = torch.unsqueeze(
                tbool(self.get_mask_invalid_actions_forward(), device=self.device), 0
            )
        random_policy = torch.unsqueeze(
            tfloat(
                self.random_policy_output, float_type=self.float, device=self.device
            ),
            0,
        )
        actions, _ = self.sample_actions(
            policy_outputs=random_policy, mask_invalid_actions=mask_invalid
        )
        action = actions[0]
        if backward:
            return self.step_backwards(action)
        return self.step(action)

    def trajectory_random(self):
        """
        Samples and applies a random trajectory on the environment, by sampling random
        actions until an EOS action is sampled.

        Returns
        -------
        state : list
            The final state.

        action: list
            The list of actions (tuples) in the trajectory.
        """
        actions = []
        while self.done is not True:
            _, action, valid = self.step_random()
            if valid:
                actions.append(action)
        return self.state, actions

    def get_random_terminating_states(
        self, n_states: int, unique: bool = True, max_attempts: int = 100000
    ) -> List:
        """
        Samples n terminating states by using the random policy of the environment
        (calling self.trajectory_random()).

        Note that this method is general for all environments but it may be suboptimal
        in terms of efficiency. In particular, 1) it samples full trajectories in order
        to get terminating states, 2) if unique is True, it needs to compare each newly
        sampled state with all the previously sampled states. If
        get_uniform_terminating_states is available, it may be preferred, or for some
        environments, a custom get_random_terminating_states may be straightforward to
        implement in a much more efficient way.

        Args
        ----
        n_states : int
            The number of terminating states to sample.

        unique : bool
            Whether samples should be unique. True by default.

        max_attempts : int
            The maximum number of attempts, to prevent the method from getting stuck
            trying to obtain n_states different samples if unique is True. 100000 by
            default, therefore if more than 100000 are requested, max_attempts should
            be increased accordingly.

        Returns
        -------
        states : list
            A list of randomly sampled terminating states.
        """
        if unique is False:
            max_attempts = n_states + 1
        states = []
        count = 0
        while len(states) < n_states and count < max_attempts:
            add = True
            self.reset()
            state, _ = self.trajectory_random()
            if unique is True:
                if any([self.equal(state, s) for s in states]):
                    add = False
            if add is True:
                states.append(state)
            count += 1
        return states

    def get_policy_output(self, params: Optional[dict] = None):
        """
        Defines the structure of the output of the policy model, from which an
        action is to be determined or sampled, by returning a vector with a fixed
        random policy. As a baseline, the policy is uniform over the dimensionality of
        the action space.

        Continuous environments will generally have to overwrite this method.
        """
        return np.ones(self.action_space_dim)

    def state2proxy(self, state: List = None):
        """
        Prepares a state in "GFlowNet format" for the proxy.

        Args
        ----
        state : list
            A state
        """
        if state is None:
            state = self.state.copy()
        return self.statebatch2proxy([state])

    def statebatch2proxy(self, states: List[List]) -> npt.NDArray[np.float32]:
        """
        Prepares a batch of states in "GFlowNet format" for the proxy.

        Args
        ----
        state : list
            A state
        """
        return np.array(states)

    def statetorch2proxy(
        self, states: TensorType["batch_size", "state_dim"]
    ) -> TensorType["batch_size", "state_proxy_dim"]:
        """
        Prepares a batch of states in torch "GFlowNet format" for the proxy.
        """
        return states

    def state2oracle(self, state: List = None):
        """
        Prepares a list of states in "GFlowNet format" for the oracle

        Args
        ----
        state : list
            A state
        """
        if state is None:
            state = self.state.copy()
        return state

    def statebatch2oracle(self, states: List[List]):
        """
        Prepares a batch of states in "GFlowNet format" for the oracles
        """
        return states

    def statetorch2policy(
        self, states: TensorType["batch_size", "state_dim"]
    ) -> TensorType["batch_size", "policy_input_dim"]:
        """
        Prepares a batch of states in torch "GFlowNet format" for the policy
        """
        return states

    def state2policy(self, state=None):
        """
        Converts a state into a format suitable for a machine learning model, such as a
        one-hot encoding.
        """
        if state is None:
            state = self.state
        return tfloat(state, float_type=self.float, device=self.device)

    def statebatch2policy(
        self, states: List[List]
    ) -> TensorType["batch_size", "policy_input_dim"]:
        """
        Converts a batch of states into a format suitable for a machine learning model,
        such as a one-hot encoding. Returns a numpy array.
        """
        return self.statetorch2policy(
            tfloat(states, float_type=self.float, device=self.device)
        )

    def policy2state(self, state_policy: List) -> List:
        """
        Converts the model (e.g. one-hot encoding) version of a state given as
        argument into a state.
        """
        return state_policy

    def state2readable(self, state=None):
        """
        Converts a state into human-readable representation.
        """
        if state is None:
            state = self.state
        return str(state)

    def readable2state(self, readable):
        """
        Converts a human-readable representation of a state into the standard format.
        """
        return readable

    def traj2readable(self, traj=None):
        """
        Converts a trajectory into a human-readable string.
        """
        return str(traj).replace("(", "[").replace(")", "]").replace(",", "")

    def reward(self, state=None, done=None):
        """
        Computes the reward of a state
        """
        state = self._get_state(state)
        done = self._get_done(done)
        if done is False:
            return tfloat(0.0, float_type=self.float, device=self.device)
        return self.proxy2reward(self.proxy(self.state2proxy(state))[0])

    def reward_batch(self, states: List[List], done=None):
        """
        Computes the rewards of a batch of states, given a list of states and 'dones'
        """
        if done is None:
            done = np.ones(len(states), dtype=bool)
        states_proxy = self.statebatch2proxy(states)
        if isinstance(states_proxy, torch.Tensor):
            states_proxy = states_proxy[list(done), :]
        elif isinstance(states_proxy, list):
            states_proxy = [states_proxy[i] for i in range(len(done)) if done[i]]
        rewards = np.zeros(len(done))
        if len(states_proxy) > 0:
            rewards[list(done)] = self.proxy2reward(self.proxy(states_proxy)).tolist()
        return rewards

    def reward_torchbatch(
        self,
        states: TensorType["batch_size", "state_dim"],
        done: TensorType["batch_size"] = None,
    ):
        """
        Computes the rewards of a batch of states in "GFlownet format"
        """
        if done is None:
            done = torch.ones(states.shape[0], dtype=torch.bool, device=self.device)
        states_proxy = self.statetorch2proxy(states[done, :])
        reward = torch.zeros(done.shape[0], dtype=self.float, device=self.device)
        if states[done, :].shape[0] > 0:
            reward[done] = self.proxy2reward(self.proxy(states_proxy))
        return reward

    def proxy2reward(self, proxy_vals):
        """
        Prepares the output of an oracle for GFlowNet: the inputs proxy_vals is
        expected to be a negative value (energy), unless self.denorm_proxy is True. If
        the latter, the proxy values are first de-normalized according to the mean and
        standard deviation in self.energies_stats. The output of the function is a
        strictly positive reward - provided self.reward_norm and self.reward_beta are
        positive - and larger than self.min_reward.
        """
        if self.denorm_proxy:
            # TODO: do with torch
            # TODO: review
            proxy_vals = (
                proxy_vals * (self.energies_stats[1] - self.energies_stats[0])
                + self.energies_stats[0]
            )
            # proxy_vals = proxy_vals * self.energies_stats[3] + self.energies_stats[2]
        if self.reward_func == "power":
            return torch.clamp(
                (self.proxy_factor * proxy_vals / self.reward_norm) ** self.reward_beta,
                min=self.min_reward,
                max=None,
            )
        elif self.reward_func == "boltzmann":
            return torch.clamp(
                torch.exp(self.proxy_factor * self.reward_beta * proxy_vals),
                min=self.min_reward,
                max=None,
            )
        elif self.reward_func == "identity":
            return torch.clamp(
                self.proxy_factor * proxy_vals,
                min=self.min_reward,
                max=None,
            )
        elif self.reward_func == "shift":
            return torch.clamp(
                self.proxy_factor * proxy_vals + self.reward_beta,
                min=self.min_reward,
                max=None,
            )
        else:
            raise NotImplementedError

    def reward2proxy(self, reward):
        """
        Converts a "GFlowNet reward" into a (negative) energy or values as returned by
        an oracle.
        """
        if self.reward_func == "power":
            return self.proxy_factor * torch.exp(
                (
                    torch.log(reward)
                    + self.reward_beta * torch.log(torch.as_tensor(self.reward_norm))
                )
                / self.reward_beta
            )
        elif self.reward_func == "boltzmann":
            return self.proxy_factor * torch.log(reward) / self.reward_beta
        elif self.reward_func == "identity":
            return self.proxy_factor * reward
        elif self.reward_func == "shift":
            return self.proxy_factor * (reward - self.reward_beta)
        else:
            raise NotImplementedError

    def reset(self, env_id: Union[int, str] = None):
        """
        Resets the environment.

        Args
        ----
        env_id: int or str
            Unique (ideally) identifier of the environment instance, used to identify
            the trajectory generated with this environment. If None, uuid.uuid4() is
            used.

        Returns
        -------
        self
        """
        self.state = copy(self.source)
        self.n_actions = 0
        self.done = False
        if env_id is None:
            self.id = str(uuid.uuid4())
        else:
            self.id = env_id
        return self

    def set_id(self, env_id: Union[int, str]):
        """
        Sets the id given as argument and returns the environment.

        Args
        ----
        env_id: int or str
            Unique (ideally) identifier of the environment instance, used to identify
            the trajectory generated with this environment.

        Returns
        -------
        self
        """
        self.id = env_id
        return self

    def set_state(self, state: List, done: Optional[bool] = False):
        """
        Sets the state and done of an environment. Environments that cannot be "done"
        at all states (intermediate states are not fully constructed objects) should
        overwrite this method and check for validity.
        """
        self.state = state
        self.done = done
        return self

    def copy(self):
        # return self.__class__(**self.__dict__)
        return deepcopy(self)

    @staticmethod
    def equal(state_x, state_y):
        if torch.is_tensor(state_x) and torch.is_tensor(state_y):
            # Check for nans because (torch.nan == torch.nan) == False
            x_nan = torch.isnan(state_x)
            if torch.any(x_nan):
                y_nan = torch.isnan(state_y)
                if not torch.equal(x_nan, y_nan):
                    return False
                return torch.equal(state_x[~x_nan], state_y[~y_nan])
            return torch.equal(state_x, state_y)
        else:
            return state_x == state_y

    @staticmethod
    def isclose(state_x, state_y):
        if torch.is_tensor(state_x) and torch.is_tensor(state_y):
            # Check for nans because (torch.nan == torch.nan) == False
            x_nan = torch.isnan(state_x)
            if torch.any(x_nan):
                y_nan = torch.isnan(state_y)
                if not torch.equal(x_nan, y_nan):
                    return False
                return torch.all(torch.isclose(state_x[~x_nan], state_y[~y_nan]))
            return torch.equal(state_x, state_y)
        else:
            return np.all(np.isclose(state_x, state_y))

    def set_energies_stats(self, energies_stats):
        self.energies_stats = energies_stats

    def set_reward_norm(self, reward_norm):
        self.reward_norm = reward_norm

    def get_max_traj_length(self):
        return 1e3

    def get_trajectories(
        self, traj_list, traj_actions_list, current_traj, current_actions
    ):
        """
        Determines all trajectories leading to each state in traj_list, recursively.

        Args
        ----
        traj_list : list
            List of trajectories (lists)

        traj_actions_list : list
            List of actions within each trajectory

        current_traj : list
            Current trajectory

        current_actions : list
            Actions of current trajectory

        Returns
        -------
        traj_list : list
            List of trajectories (lists)

        traj_actions_list : list
            List of actions within each trajectory
        """
        parents, parents_actions = self.get_parents(current_traj[-1], False)
        if parents == []:
            traj_list.append(current_traj)
            traj_actions_list.append(current_actions)
            return traj_list, traj_actions_list
        for idx, (p, a) in enumerate(zip(parents, parents_actions)):
            traj_list, traj_actions_list = self.get_trajectories(
                traj_list, traj_actions_list, current_traj + [p], current_actions + [a]
            )
        return traj_list, traj_actions_list

    def setup_proxy(self):
        if self.proxy:
            self.proxy.setup(self)

    def plot_reward_distribution(
        self, states=None, scores=None, ax=None, title=None, oracle=None, **kwargs
    ):
        if ax is None:
            fig, ax = plt.subplots()
            standalone = True
        else:
            standalone = False
        if title == None:
            title = "Scores of Sampled States"
        if oracle is None:
            oracle = self.oracle
        if scores is None:
            if isinstance(states[0], torch.Tensor):
                states = torch.vstack(states).to(self.device, self.float)
            if isinstance(states, torch.Tensor) == False:
                states = torch.tensor(states, device=self.device, dtype=self.float)
            oracle_states = self.statetorch2oracle(states)
            scores = oracle(oracle_states)
        if isinstance(scores, TensorType):
            scores = scores.cpu().detach().numpy()
        ax.hist(scores)
        ax.set_title(title)
        ax.set_ylabel("Number of Samples")
        ax.set_xlabel("Energy")
        plt.show()
        if standalone == True:
            plt.tight_layout()
            plt.close()
<<<<<<< HEAD
        return ax
=======
        return ax

    def test(
        self,
        samples: Union[
            TensorType["n_trajectories", "..."], npt.NDArray[np.float32], List
        ],
    ) -> dict:
        """
        Placeholder for a custom test function that can be defined for a specific
        environment. Can be overwritten if special evaluation procedure is needed
        for a given environment.

        Args
        ----
        samples
            A collection of sampled terminating states.

        Returns
        -------
        metrics
            A dictionary with metrics and their calculated values.
        """
        return {}
>>>>>>> c620ed00
<|MERGE_RESOLUTION|>--- conflicted
+++ resolved
@@ -982,9 +982,6 @@
         if standalone == True:
             plt.tight_layout()
             plt.close()
-<<<<<<< HEAD
-        return ax
-=======
         return ax
 
     def test(
@@ -1008,5 +1005,4 @@
         metrics
             A dictionary with metrics and their calculated values.
         """
-        return {}
->>>>>>> c620ed00
+        return {}