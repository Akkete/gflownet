"""
Base class of GFlowNet environments
"""
import uuid
from abc import abstractmethod
from copy import deepcopy
from textwrap import dedent
from typing import List, Optional, Tuple, Union

<<<<<<< HEAD
import matplotlib as mpl
=======
>>>>>>> 02341784
import matplotlib.pyplot as plt
import numpy as np
import numpy.typing as npt
import torch
from torch.distributions import Categorical
from torchtyping import TensorType

from gflownet.utils.common import copy, set_device, set_float_precision, tbool, tfloat

CMAP = mpl.colormaps["cividis"]


class GFlowNetEnv:
    """
    Base class of GFlowNet environments
    """

    def __init__(
        self,
        device: str = "cpu",
        float_precision: int = 32,
        env_id: Union[int, str] = "env",
        reward_min: float = 1e-8,
        reward_beta: float = 1.0,
        reward_norm: float = 1.0,
        reward_norm_std_mult: float = 0.0,
        reward_func: str = "identity",
        energies_stats: List[int] = None,
        denorm_proxy: bool = False,
        proxy=None,
        oracle=None,
        proxy_state_format: str = "oracle",
        skip_mask_check: bool = False,
        fixed_distribution: Optional[dict] = None,
        random_distribution: Optional[dict] = None,
        conditional: bool = False,
        continuous: bool = False,
        **kwargs,
    ):
        # Flag whether env is conditional
        self.conditional = conditional
        # Flag whether env is continuous
        self.continuous = continuous
        # Call reset() to set initial state, done, n_actions
        self.reset()
        # Device
        self.device = set_device(device)
        # Float precision
        self.float = set_float_precision(float_precision)
        # Reward settings
        self.min_reward = reward_min
        assert self.min_reward > 0
        self.reward_beta = reward_beta
        assert self.reward_beta > 0
        self.reward_norm = reward_norm
        assert self.reward_norm > 0
        self.reward_norm_std_mult = reward_norm_std_mult
        self.reward_func = reward_func
        self.energies_stats = energies_stats
        self.denorm_proxy = denorm_proxy
        # Proxy and oracle
        self.proxy = proxy
        self.setup_proxy()
        if oracle is None:
            self.oracle = self.proxy
        else:
            self.oracle = oracle
        if self.oracle is None or self.oracle.higher_is_better:
            self.proxy_factor = 1.0
        else:
            self.proxy_factor = -1.0
        self.proxy_state_format = proxy_state_format
        # Flag to skip checking if action is valid (computing mask) before step
        self.skip_mask_check = skip_mask_check
        # Log SoftMax function
        self.logsoftmax = torch.nn.LogSoftmax(dim=1)
        # Action space
        self.action_space = self.get_action_space()
        self.action_space_torch = torch.tensor(
            self.action_space, device=self.device, dtype=self.float
        )
        self.action_space_dim = len(self.action_space)
        # Max trajectory length
        self.max_traj_length = self.get_max_traj_length()
        # Policy outputs
        self.fixed_policy_output = self.get_policy_output(fixed_distribution)
        self.random_policy_output = self.get_policy_output(random_distribution)
        self.policy_output_dim = len(self.fixed_policy_output)
        self.policy_input_dim = len(self.state2policy())
        if proxy is not None and self.proxy == self.oracle:
            self.statebatch2proxy = self.statebatch2oracle
            self.statetorch2proxy = self.statetorch2oracle

    @abstractmethod
    def get_action_space(self):
        """
        Constructs list with all possible actions (excluding end of sequence)
        """
        pass

    def action2representative(self, action: Tuple) -> int:
        """
        For continuous or hybrid environments, converts a continuous action into its
        representative in the action space. Discrete actions remain identical, thus
        fully discrete environments do not need to re-implement this method.
        Continuous environments should re-implement this method in order to replace
        continuous actions by their representatives in the action space.
        """
        return action

    def action2index(self, action: Tuple) -> int:
        """
        Returns the index in the action space of the action passed as an argument, or
        its representative if it is a continuous action.

        See: self.action2representative()
        """
        return self.action_space.index(self.action2representative(action))

    def actions2indices(
        self, actions: TensorType["batch_size", "action_dim"]
    ) -> TensorType["batch_size"]:
        """
        Returns the corresponding indices in the action space of the actions in a batch.
        """
        # Expand the action_space tensor: [batch_size, d_actions_space, action_dim]
        action_space = torch.unsqueeze(self.action_space_torch, 0).expand(
            actions.shape[0], -1, -1
        )
        # Expand the actions tensor: [batch_size, d_actions_space, action_dim]
        actions = torch.unsqueeze(actions, 1).expand(-1, self.action_space_dim, -1)
        # Take the indices at the d_actions_space dimension where all the elements in
        # the action_dim dimension are True
        return torch.where(torch.all(actions == action_space, dim=2))[1]

    def _get_state(self, state: Union[List, TensorType["state_dims"]]):
        """
        A helper method for other methods to determine whether state should be taken
        from the arguments or from the instance (self.state): if is None, it is taken
        from the instance.

        Args
        ----
        state : list or tensor or None
            None, or a state in GFlowNet format.

        Returns
        -------
        state : list or tensor
            The argument state, or self.state if state is None.
        """
        if state is None:
            state = copy(self.state)
        return state

    def _get_done(self, done: bool):
        """
        A helper method for other methods to determine whether done should be taken
        from the arguments or from the instance (self.done): if it is None, it is taken
        from the instance.

        Args
        ----
        done : bool or None
            None, or whether the environment is done.

        Returns
        -------
        done: bool
            The argument done, or self.done if done is None.
        """
        if done is None:
            done = self.done
        return done

    def get_mask_invalid_actions_forward(
        self,
        state: Optional[List] = None,
        done: Optional[bool] = None,
    ) -> List:
        """
        Returns a list of length the action space with values:
            - True if the forward action is invalid from the current state.
            - False otherwise.
        For continuous or hybrid environments, this mask corresponds to the discrete
        part of the action space.
        """
        return [False for _ in range(self.action_space_dim)]

    def get_mask_invalid_actions_backward(
        self,
        state: Optional[List] = None,
        done: Optional[bool] = None,
        parents_a: Optional[List] = None,
    ) -> List:
        """
        Returns a list of length the action space with values:
            - True if the backward action is invalid from the current state.
            - False otherwise.
        For continuous or hybrid environments, this mask corresponds to the discrete
        part of the action space.

        The base implementation below should be common to all discrete spaces as it
        relies on get_parents, which is environment-specific and must be implemented.
        Continuous environments will probably need to implement its specific version of
        this method.
        """
        state = self._get_state(state)
        done = self._get_done(done)
        if parents_a is None:
            _, parents_a = self.get_parents(state, done)
        mask = [True for _ in range(self.action_space_dim)]
        for pa in parents_a:
            mask[self.action_space.index(pa)] = False
        return mask

    def get_valid_actions(
        self,
        state: Optional[List] = None,
        done: Optional[bool] = None,
        backward: Optional[bool] = False,
    ) -> List[Tuple]:
        """
        Returns the list of non-invalid (valid, for short) according to the mask of
        invalid actions.

        More documentation about the meaning and use of invalid actions can be found in
        gflownet/envs/README.md.
        """
        if backward:
            mask = self.get_mask_invalid_actions_backward(state, done)
        else:
            mask = self.get_mask_invalid_actions_forward(state, done)
        return [action for action, m in zip(self.action_space, mask) if m is False]

    def get_parents(
        self,
        state: Optional[List] = None,
        done: Optional[bool] = None,
        action: Optional[Tuple] = None,
    ) -> Tuple[List, List]:
        """
        Determines all parents and actions that lead to state.

        In continuous environments, get_parents() should return only the parent from
        which action leads to state.

        Args
        ----
        state : list
            Representation of a state

        done : bool
            Whether the trajectory is done. If None, done is taken from instance.

        action : tuple
            Last action performed

        Returns
        -------
        parents : list
            List of parents in state format

        actions : list
            List of actions that lead to state for each parent in parents
        """
        if state is None:
            state = self.state.copy()
        if done is None:
            done = self.done
        if done:
            return [state], [(self.eos,)]
        parents = []
        actions = []
        return parents, actions

    # TODO: consider returning only do_step
    def _pre_step(
        self, action: Tuple[int], backward: bool = False, skip_mask_check: bool = False
    ) -> Tuple[bool, List[int], Tuple[int]]:
        """
        Performs generic checks shared by the step() and step_backward() (backward must
        be True) methods of all environments.

        Args
        ----
        action : tuple
            Action from the action space.

        skip_mask_check : bool
            If True, skip computing forward mask of invalid actions to check if the
            action is valid.

        Returns
        -------
        do_step : bool
            If True, step() should continue further, False otherwise.

        self.state : list
            The sequence after executing the action

        action : int
            Action index
        """
        # If action not found in action space raise an error
        if action not in self.action_space:
            raise ValueError(
                f"Tried to execute action {action} not present in action space."
            )
        # If backward and state is source, step should not proceed.
        if backward is True:
            if self.equal(self.state, self.source) and action != self.eos:
                return False, self.state, action
        # If forward and env is done, step should not proceed.
        else:
            if self.done:
                return False, self.state, action
        # If action is in invalid mask, step should not proceed.
        if not (self.skip_mask_check or skip_mask_check):
            action_idx = self.action_space.index(action)
            if backward:
                if self.get_mask_invalid_actions_backward()[action_idx]:
                    return False, self.state, action
            else:
                if self.get_mask_invalid_actions_forward()[action_idx]:
                    return False, self.state, action
        return True, self.state, action

    @abstractmethod
    def step(
        self, action: Tuple[int], skip_mask_check: bool = False
    ) -> Tuple[List[int], Tuple[int], bool]:
        """
        Executes step given an action.

        Args
        ----
        action : tuple
            Action from the action space.

        skip_mask_check : bool
            If True, skip computing forward mask of invalid actions to check if the
            action is valid.

        Returns
        -------
        self.state : list
            The sequence after executing the action

        action : int
            Action index

        valid : bool
            False, if the action is not allowed for the current state, e.g. stop at the
            root state
        """
        _, self.state, action = self._pre_step(action, skip_mask_check)
        return None, None, None

    def step_backwards(
        self, action: Tuple[int], skip_mask_check: bool = False
    ) -> Tuple[List[int], Tuple[int], bool]:
        """
        Executes a backward step given an action. This generic implementation should
        work for all discrete environments, as it relies on get_parents(). Continuous
        environments should re-implement a custom step_backwards(). Despite being valid
        for any discrete environment, the call to get_parents() may be expensive. Thus,
        it may be advantageous to re-implement step_backwards() in a more efficient
        way as well for discrete environments. Especially, because this generic
        implementation will make two calls to get_parents - once here and one in
        _pre_step() through the call to get_mask_invalid_actions_backward() if
        skip_mask_check is True.

        Args
        ----
        action : tuple
            Action from the action space.

        skip_mask_check : bool
            If True, skip computing forward mask of invalid actions to check if the
            action is valid.

        Returns
        -------
        self.state : list
            The sequence after executing the action

        action : int
            Action index

        valid : bool
            False, if the action is not allowed for the current state.
        """
        do_step, self.state, action = self._pre_step(action, True, skip_mask_check)
        if not do_step:
            return self.state, action, False
        parents, parents_a = self.get_parents()
        state_next = parents[parents_a.index(action)]
        self.state = state_next
        self.done = False
        self.n_actions += 1
        return self.state, action, True

    def sample_actions(
        self,
        policy_outputs: TensorType["n_states", "policy_output_dim"],
        sampling_method: str = "policy",
        mask_invalid_actions: TensorType["n_states", "policy_output_dim"] = None,
        temperature_logits: float = 1.0,
        max_sampling_attempts: int = 10,
    ) -> Tuple[List[Tuple], TensorType["n_states"]]:
        """
        Samples a batch of actions from a batch of policy outputs. This implementation
        is generally valid for all discrete environments but continuous environments
        will likely have to implement its own.
        """
        device = policy_outputs.device
        ns_range = torch.arange(policy_outputs.shape[0], device=device)
        if sampling_method == "uniform":
            logits = torch.ones(policy_outputs.shape, dtype=self.float, device=device)
        elif sampling_method == "policy":
            logits = policy_outputs
            logits /= temperature_logits
        if mask_invalid_actions is not None:
            assert not torch.all(mask_invalid_actions), dedent(
                """
            All actions in the mask are invalid.
            """
            )
            logits[mask_invalid_actions] = -torch.inf
        else:
            mask_invalid_actions = torch.zeros(
                policy_outputs.shape, dtype=torch.bool, device=device
            )
        # Make sure that a valid action is sampled, otherwise throw an error.
        for _ in range(max_sampling_attempts):
            action_indices = Categorical(logits=logits).sample()
            if not torch.any(mask_invalid_actions[ns_range, action_indices]):
                break
        else:
            raise ValueError(
                dedent(
                    f"""
            No valid action could be sampled after {max_sampling_attempts} attempts.
            """
                )
            )
        logprobs = self.logsoftmax(logits)[ns_range, action_indices]
        # Build actions
        actions = [self.action_space[idx] for idx in action_indices]
        return actions, logprobs

    def get_logprobs(
        self,
        policy_outputs: TensorType["n_states", "policy_output_dim"],
        is_forward: bool,
        actions: TensorType["n_states", "actions_dim"],
        states_target: TensorType["n_states", "policy_input_dim"],
        mask_invalid_actions: TensorType["batch_size", "policy_output_dim"] = None,
    ) -> TensorType["batch_size"]:
        """
        Computes log probabilities of actions given policy outputs and actions. This
        implementation is generally valid for all discrete environments but continuous
        environments will likely have to implement its own.
        """
        device = policy_outputs.device
        ns_range = torch.arange(policy_outputs.shape[0]).to(device)
        logits = policy_outputs
        if mask_invalid_actions is not None:
            logits[mask_invalid_actions] = -torch.inf
        action_indices = (
            torch.tensor(
                [self.action_space.index(tuple(action.tolist())) for action in actions]
            )
            .to(int)
            .to(device)
        )
        logprobs = self.logsoftmax(logits)[ns_range, action_indices]
        return logprobs

    # TODO: add seed
    def step_random(self, backward: bool = False):
        """
        Samples a random action and executes the step.

        Returns
        -------
        state : list
            The state after executing the action.

        action : int
            Action, randomly sampled.

        valid : bool
            False, if the action is not allowed for the current state.
        """
        if backward:
            mask_invalid = torch.unsqueeze(
                tbool(self.get_mask_invalid_actions_backward(), device=self.device), 0
            )
        else:
            mask_invalid = torch.unsqueeze(
                tbool(self.get_mask_invalid_actions_forward(), device=self.device), 0
            )
        random_policy = torch.unsqueeze(
            tfloat(
                self.random_policy_output, float_type=self.float, device=self.device
            ),
            0,
        )
        actions, _ = self.sample_actions(
            policy_outputs=random_policy, mask_invalid_actions=mask_invalid
        )
        action = actions[0]
        if backward:
            return self.step_backwards(action)
        return self.step(action)

    def trajectory_random(self):
        """
        Samples and applies a random trajectory on the environment, by sampling random
        actions until an EOS action is sampled.

        Returns
        -------
        state : list
            The final state.

        action: list
            The list of actions (tuples) in the trajectory.
        """
        actions = []
        while self.done is not True:
            _, action, valid = self.step_random()
            if valid:
                actions.append(action)
        return self.state, actions

    def get_random_terminating_states(
        self, n_states: int, unique: bool = True, max_attempts: int = 100000
    ) -> List:
        """
        Samples n terminating states by using the random policy of the environment
        (calling self.trajectory_random()).

        Note that this method is general for all environments but it may be suboptimal
        in terms of efficiency. In particular, 1) it samples full trajectories in order
        to get terminating states, 2) if unique is True, it needs to compare each newly
        sampled state with all the previously sampled states. If
        get_uniform_terminating_states is available, it may be preferred, or for some
        environments, a custom get_random_terminating_states may be straightforward to
        implement in a much more efficient way.

        Args
        ----
        n_states : int
            The number of terminating states to sample.

        unique : bool
            Whether samples should be unique. True by default.

        max_attempts : int
            The maximum number of attempts, to prevent the method from getting stuck
            trying to obtain n_states different samples if unique is True. 100000 by
            default, therefore if more than 100000 are requested, max_attempts should
            be increased accordingly.

        Returns
        -------
        states : list
            A list of randomly sampled terminating states.
        """
        if unique is False:
            max_attempts = n_states + 1
        states = []
        count = 0
        while len(states) < n_states and count < max_attempts:
            add = True
            self.reset()
            state, _ = self.trajectory_random()
            if unique is True:
                if any([self.equal(state, s) for s in states]):
                    add = False
            if add is True:
                states.append(state)
            count += 1
        return states

    def get_policy_output(self, params: Optional[dict] = None):
        """
        Defines the structure of the output of the policy model, from which an
        action is to be determined or sampled, by returning a vector with a fixed
        random policy. As a baseline, the policy is uniform over the dimensionality of
        the action space.

        Continuous environments will generally have to overwrite this method.
        """
        return np.ones(self.action_space_dim)

    def state2proxy(self, state: List = None):
        """
        Prepares a state in "GFlowNet format" for the proxy.

        Args
        ----
        state : list
            A state
        """
        if state is None:
            state = self.state.copy()
        return self.statebatch2proxy([state])

    def statebatch2proxy(self, states: List[List]) -> npt.NDArray[np.float32]:
        """
        Prepares a batch of states in "GFlowNet format" for the proxy.

        Args
        ----
        state : list
            A state
        """
        return np.array(states)

    def statetorch2proxy(
        self, states: TensorType["batch_size", "state_dim"]
    ) -> TensorType["batch_size", "state_proxy_dim"]:
        """
        Prepares a batch of states in torch "GFlowNet format" for the proxy.
        """
        return states

    def state2oracle(self, state: List = None):
        """
        Prepares a list of states in "GFlowNet format" for the oracle

        Args
        ----
        state : list
            A state
        """
        if state is None:
            state = self.state.copy()
        return state

    def statebatch2oracle(self, states: List[List]):
        """
        Prepares a batch of states in "GFlowNet format" for the oracles
        """
        return states

    def statetorch2policy(
        self, states: TensorType["batch_size", "state_dim"]
    ) -> TensorType["batch_size", "policy_input_dim"]:
        """
        Prepares a batch of states in torch "GFlowNet format" for the policy
        """
        return states

    def state2policy(self, state=None):
        """
        Converts a state into a format suitable for a machine learning model, such as a
        one-hot encoding.
        """
        if state is None:
            state = self.state
        return tfloat(state, float_type=self.float, device=self.device)

    def statebatch2policy(
        self, states: List[List]
    ) -> TensorType["batch_size", "policy_input_dim"]:
        """
        Converts a batch of states into a format suitable for a machine learning model,
        such as a one-hot encoding. Returns a numpy array.
        """
        return self.statetorch2policy(
            tfloat(states, float_type=self.float, device=self.device)
        )

    def policy2state(self, state_policy: List) -> List:
        """
        Converts the model (e.g. one-hot encoding) version of a state given as
        argument into a state.
        """
        return state_policy

    def state2readable(self, state=None):
        """
        Converts a state into human-readable representation.
        """
        if state is None:
            state = self.state
        return str(state)

    def readable2state(self, readable):
        """
        Converts a human-readable representation of a state into the standard format.
        """
        return readable

    def traj2readable(self, traj=None):
        """
        Converts a trajectory into a human-readable string.
        """
        return str(traj).replace("(", "[").replace(")", "]").replace(",", "")

    def reward(self, state=None, done=None):
        """
        Computes the reward of a state
        """
        state = self._get_state(state)
        done = self._get_done(done)
        if done is False:
            return tfloat(0.0, float_type=self.float, device=self.device)
        return self.proxy2reward(self.proxy(self.state2proxy(state))[0])

    def reward_batch(self, states: List[List], done=None):
        """
        Computes the rewards of a batch of states, given a list of states and 'dones'
        """
        if done is None:
            done = np.ones(len(states), dtype=bool)
        states_proxy = self.statebatch2proxy(states)
        if isinstance(states_proxy, torch.Tensor):
            states_proxy = states_proxy[list(done), :]
        elif isinstance(states_proxy, list):
            states_proxy = [states_proxy[i] for i in range(len(done)) if done[i]]
        rewards = np.zeros(len(done))
        if len(states_proxy) > 0:
            rewards[list(done)] = self.proxy2reward(self.proxy(states_proxy)).tolist()
        return rewards

    def reward_torchbatch(
        self,
        states: TensorType["batch_size", "state_dim"],
        done: TensorType["batch_size"] = None,
    ):
        """
        Computes the rewards of a batch of states in "GFlownet format"
        """
        if done is None:
            done = torch.ones(states.shape[0], dtype=torch.bool, device=self.device)
        states_proxy = self.statetorch2proxy(states[done, :])
        reward = torch.zeros(done.shape[0], dtype=self.float, device=self.device)
        if states[done, :].shape[0] > 0:
            reward[done] = self.proxy2reward(self.proxy(states_proxy))
        return reward

    def proxy2reward(self, proxy_vals):
        """
        Prepares the output of an oracle for GFlowNet: the inputs proxy_vals is
        expected to be a negative value (energy), unless self.denorm_proxy is True. If
        the latter, the proxy values are first de-normalized according to the mean and
        standard deviation in self.energies_stats. The output of the function is a
        strictly positive reward - provided self.reward_norm and self.reward_beta are
        positive - and larger than self.min_reward.
        """
        if self.denorm_proxy:
            # TODO: do with torch
            # TODO: review
            proxy_vals = (
                proxy_vals * (self.energies_stats[1] - self.energies_stats[0])
                + self.energies_stats[0]
            )
            # proxy_vals = proxy_vals * self.energies_stats[3] + self.energies_stats[2]
        if self.reward_func == "power":
            return torch.clamp(
                (self.proxy_factor * proxy_vals / self.reward_norm) ** self.reward_beta,
                min=self.min_reward,
                max=None,
            )
        elif self.reward_func == "boltzmann":
            return torch.clamp(
                torch.exp(self.proxy_factor * self.reward_beta * proxy_vals),
                min=self.min_reward,
                max=None,
            )
        elif self.reward_func == "identity":
            return torch.clamp(
                self.proxy_factor * proxy_vals,
                min=self.min_reward,
                max=None,
            )
        elif self.reward_func == "shift":
            return torch.clamp(
                self.proxy_factor * proxy_vals + self.reward_beta,
                min=self.min_reward,
                max=None,
            )
        else:
            raise NotImplementedError

    def reward2proxy(self, reward):
        """
        Converts a "GFlowNet reward" into a (negative) energy or values as returned by
        an oracle.
        """
        if self.reward_func == "power":
            return self.proxy_factor * torch.exp(
                (
                    torch.log(reward)
                    + self.reward_beta * torch.log(torch.as_tensor(self.reward_norm))
                )
                / self.reward_beta
            )
        elif self.reward_func == "boltzmann":
            return self.proxy_factor * torch.log(reward) / self.reward_beta
        elif self.reward_func == "identity":
            return self.proxy_factor * reward
        elif self.reward_func == "shift":
            return self.proxy_factor * (reward - self.reward_beta)
        else:
            raise NotImplementedError

    def reset(self, env_id: Union[int, str] = None):
        """
        Resets the environment.

        Args
        ----
        env_id: int or str
            Unique (ideally) identifier of the environment instance, used to identify
            the trajectory generated with this environment. If None, uuid.uuid4() is
            used.

        Returns
        -------
        self
        """
        self.state = copy(self.source)
        self.n_actions = 0
        self.done = False
        if env_id is None:
            self.id = str(uuid.uuid4())
        else:
            self.id = env_id
        return self

    def set_id(self, env_id: Union[int, str]):
        """
        Sets the id given as argument and returns the environment.

        Args
        ----
        env_id: int or str
            Unique (ideally) identifier of the environment instance, used to identify
            the trajectory generated with this environment.

        Returns
        -------
        self
        """
        self.id = env_id
        return self

    def set_state(self, state: List, done: Optional[bool] = False):
        """
        Sets the state and done of an environment. Environments that cannot be "done"
        at all states (intermediate states are not fully constructed objects) should
        overwrite this method and check for validity.
        """
        self.state = state
        self.done = done
        return self

    def copy(self):
        # return self.__class__(**self.__dict__)
        return deepcopy(self)

    @staticmethod
    def equal(state_x, state_y):
        if torch.is_tensor(state_x) and torch.is_tensor(state_y):
            # Check for nans because (torch.nan == torch.nan) == False
            x_nan = torch.isnan(state_x)
            if torch.any(x_nan):
                y_nan = torch.isnan(state_y)
                if not torch.equal(x_nan, y_nan):
                    return False
                return torch.equal(state_x[~x_nan], state_y[~y_nan])
            return torch.equal(state_x, state_y)
        else:
            return state_x == state_y

    @staticmethod
    def isclose(state_x, state_y):
        if torch.is_tensor(state_x) and torch.is_tensor(state_y):
            # Check for nans because (torch.nan == torch.nan) == False
            x_nan = torch.isnan(state_x)
            if torch.any(x_nan):
                y_nan = torch.isnan(state_y)
                if not torch.equal(x_nan, y_nan):
                    return False
                return torch.all(torch.isclose(state_x[~x_nan], state_y[~y_nan]))
            return torch.equal(state_x, state_y)
        else:
            return np.all(np.isclose(state_x, state_y))

    def set_energies_stats(self, energies_stats):
        self.energies_stats = energies_stats

    def set_reward_norm(self, reward_norm):
        self.reward_norm = reward_norm

    def get_max_traj_length(self):
        return 1e3

    def get_trajectories(
        self, traj_list, traj_actions_list, current_traj, current_actions
    ):
        """
        Determines all trajectories leading to each state in traj_list, recursively.

        Args
        ----
        traj_list : list
            List of trajectories (lists)

        traj_actions_list : list
            List of actions within each trajectory

        current_traj : list
            Current trajectory

        current_actions : list
            Actions of current trajectory

        Returns
        -------
        traj_list : list
            List of trajectories (lists)

        traj_actions_list : list
            List of actions within each trajectory
        """
        parents, parents_actions = self.get_parents(current_traj[-1], False)
        if parents == []:
            traj_list.append(current_traj)
            traj_actions_list.append(current_actions)
            return traj_list, traj_actions_list
        for idx, (p, a) in enumerate(zip(parents, parents_actions)):
            traj_list, traj_actions_list = self.get_trajectories(
                traj_list, traj_actions_list, current_traj + [p], current_actions + [a]
            )
        return traj_list, traj_actions_list

    def setup_proxy(self):
        if self.proxy:
            self.proxy.setup(self)

<<<<<<< HEAD
    @torch.no_grad()
    def compute_train_energy_proxy_and_rewards(self):
        """
        Gather batched proxy data:

        * The ground-truth energy of the train set
        * The predicted proxy energy over the train set
        * The reward version of those energies (with env.proxy2reward)

        Returns
        -------
        gt_energy : torch.Tensor
            The ground-truth energies in the proxy's train set

        proxy_energy : torch.Tensor
            The proxy's predicted energies over its train set

        gt_reward : torch.Tensor
            The reward version of the ground-truth energies

        proxy_reward : torch.Tensor
            The reward version of the proxy's predicted energies
        """
        gt_energy, proxy_energy = self.proxy.infer_on_train_set()
        gt_reward = self.proxy2reward(gt_energy)
        proxy_reward = self.proxy2reward(proxy_energy)

        return gt_energy, proxy_energy, gt_reward, proxy_reward

    @torch.no_grad()
    def top_k_metrics_and_plots(
        self,
        states,
        top_k,
        name,
        energy=None,
        reward=None,
        step=None,
        **kwargs,
    ):
        """
        Compute top_k metrics and plots for the given states.

        In particular, if no states, energy, or reward are passed, then the name
        *must* be "train", and the energy and reward will be computed from the
        proxy using `env.compute_train_energy_proxy_and_rewards()`. In this case,
        `top_k_metrics_and_plots` will be called a second time to compute the
        metrics and plots of the proxy distribution in addition to the ground-truth
        distribution.
        Train mode should only be called once at the begining of training as
        distributions do not change over time.

        If `states` are passed, then the energy and reward will be computed from the
        proxy for those states. They are typically sampled from the current GFN.

        Otherwise, energy and reward should be passed directly.

        *Plots and metrics*:
        - mean+std of energy and reward
        - mean+std of top_k energy and reward
        - histogram of energy and reward
        - histogram of top_k energy and reward


        Args
        ----
        states: list
            List of states to compute metrics and plots for.

        top_k: int
            Number of top k states to compute metrics and plots for.
            "top" means lowest energy/highest reward.

        name: str
            Name of the distribution to compute metrics and plots for.
            Typically "gflownet", "random" or "train". Will be used in
            metrics names like `f"Mean {name} energy"`.

        energy: torch.Tensor, optional
            Batch of pre-computed energies

        reward: torch.Tensor, optional
            Batch of pre-computed rewards

        step: int, optional
            Step number to use for the plot title.

        Returns
        -------
        metrics: dict
            Dictionary of metrics: str->float

        figs: list
            List of matplotlib figures

        figs_names: list
            List of figure names for `figs`
        """

        if states is None and energy is None and reward is None:
            assert name == "train"
            (
                energy,
                proxy,
                energy_reward,
                proxy_reward,
            ) = self.compute_train_energy_proxy_and_rewards()
            name = "train ground truth"
            reward = energy_reward
        elif energy is None and reward is None:
            x = torch.stack([self.state2proxy(s) for s in states])
            energy = self.proxy(x.to(self.device)).cpu()
            reward = self.proxy2reward(energy)

        assert energy is not None and reward is not None

        # select top k best energies and rewards
        top_k_e = torch.topk(energy, top_k, largest=False, dim=0).values.numpy()
        top_k_r = torch.topk(reward, top_k, largest=True, dim=0).values.numpy()

        # find best energy and reward
        best_e = torch.min(energy).item()
        best_r = torch.max(reward).item()

        # to numpy to plot
        energy = energy.numpy()
        reward = reward.numpy()

        # compute stats
        mean_e = np.mean(energy)
        mean_r = np.mean(reward)

        std_e = np.std(energy)
        std_r = np.std(reward)

        mean_top_k_e = np.mean(top_k_e)
        mean_top_k_r = np.mean(top_k_r)

        std_top_k_e = np.std(top_k_e)
        std_top_k_r = np.std(top_k_r)

        # automatic color scale
        # currently: cividis colour map
        colors = ["full", "top_k"]
        normalizer = mpl.colors.Normalize(vmin=0, vmax=len(colors) - 0.5)
        colors = {k: CMAP(normalizer(i)) for i, k in enumerate(colors[::-1])}

        # two sublopts: left is energy, right is reward
        fig, ax = plt.subplots(1, 2, figsize=(10, 5))

        # energy full distribution and stats lines
        ax[0].hist(
            energy,
            bins=100,
            alpha=0.35,
            label=f"All = {len(energy)}",
            color=colors["full"],
            density=True,
        )
        ax[0].axvline(
            mean_e,
            color=colors["full"],
            linestyle=(0, (5, 10)),
            label=f"Mean = {mean_e:.3f}",
        )
        ax[0].axvline(
            mean_e + std_e,
            color=colors["full"],
            linestyle=(0, (1, 10)),
            label=f"Std = {std_e:.3f}",
        )
        ax[0].axvline(
            mean_e - std_e,
            color=colors["full"],
            linestyle=(0, (1, 10)),
        )

        # energy top k distribution and stats lines
        ax[0].hist(
            top_k_e,
            bins=100,
            alpha=0.7,
            label=f"Top k = {top_k}",
            color=colors["top_k"],
            density=True,
        )
        ax[0].axvline(
            mean_top_k_e,
            color=colors["top_k"],
            linestyle=(0, (5, 10)),
            label=f"Mean = {mean_top_k_e:.3f}",
        )
        ax[0].axvline(
            mean_top_k_e + std_top_k_e,
            color=colors["top_k"],
            linestyle=(0, (1, 10)),
            label=f"Std = {std_top_k_e:.3f}",
        )
        ax[0].axvline(
            mean_top_k_e - std_top_k_e,
            color=colors["top_k"],
            linestyle=(0, (1, 10)),
        )
        # energy title & legend
        ax[0].set_title(
            f"Energy distribution for {top_k} vs {len(energy)}"
            + f" samples\nBest: {best_e:.3f}",
            y=0,
            pad=-20,
            verticalalignment="top",
            size=12,
        )
        ax[0].legend()

        # reward full distribution and stats lines
        ax[1].hist(
            reward,
            bins=100,
            alpha=0.35,
            label=f"All = {len(reward)}",
            color=colors["full"],
            density=True,
        )
        ax[1].axvline(
            mean_r,
            color=colors["full"],
            linestyle=(0, (5, 10)),
            label=f"Mean = {mean_r:.3f}",
        )
        ax[1].axvline(
            mean_r + std_r,
            color=colors["full"],
            linestyle=(0, (1, 10)),
            label=f"Std = {std_r:.3f}",
        )
        ax[1].axvline(
            mean_r - std_r,
            color=colors["full"],
            linestyle=(0, (1, 10)),
        )

        # reward top k distribution and stats lines
        ax[1].hist(
            top_k_r,
            bins=100,
            alpha=0.7,
            label=f"Top k = {top_k}",
            color=colors["top_k"],
            density=True,
        )
        ax[1].axvline(
            mean_top_k_r,
            color=colors["top_k"],
            linestyle=(0, (5, 10)),
            label=f"Mean = {mean_top_k_r:.3f}",
        )
        ax[1].axvline(
            mean_top_k_r + std_top_k_r,
            color=colors["top_k"],
            linestyle=(0, (1, 10)),
            label=f"Std = {std_top_k_r:.3f}",
        )
        ax[1].axvline(
            mean_top_k_r - std_top_k_r,
            color=colors["top_k"],
            linestyle=(0, (1, 10)),
        )

        # reward title & legend
        ax[1].set_title(
            f"Reward distribution for {top_k} vs {len(reward)}"
            + f" samples\nBest: {best_r:.3f}",
            y=0,
            pad=-20,
            verticalalignment="top",
            size=12,
        )
        ax[1].legend()

        # Finalize figure
        title = f"{name.capitalize()} energy and reward distributions"
        if step is not None:
            title += f" (step {step})"
        fig.suptitle(title, y=0.95)
        plt.tight_layout(rect=[0, 0.02, 1, 0.98])

        # store metrics
        metrics = {
            f"Mean {name} energy": mean_e,
            f"Std {name} energy": std_e,
            f"Mean {name} reward": mean_r,
            f"Std {name} reward": std_r,
            f"Mean {name} top k energy": mean_top_k_e,
            f"Std {name} top k energy": std_top_k_e,
            f"Mean {name} top k reward": mean_top_k_r,
            f"Std {name} top k reward": std_top_k_r,
            f"Best (min) {name} energy": best_e,
            f"Best (max) {name} reward": best_r,
        }
        figs = [fig]
        fig_names = [title]

        if name.lower() == "train ground truth":
            # train stats mode: the ground truth data has meen plotted
            # and computed, let's do it again for the proxy data.
            # This can be used to visualize potential distribution mismatch
            # between the proxy and the ground truth data.
            proxy_metrics, proxy_figs, proxy_fig_names = self.top_k_metrics_and_plots(
                None,
                top_k,
                "train proxy",
                energy=proxy,
                reward=proxy_reward,
                step=None,
                **kwargs,
            )
            # aggregate metrics and figures
            metrics.update(proxy_metrics)
            figs += proxy_figs
            fig_names += proxy_fig_names

        return metrics, figs, fig_names
=======
    def plot_reward_distribution(
        self, states=None, scores=None, ax=None, title=None, oracle=None, **kwargs
    ):
        if ax is None:
            fig, ax = plt.subplots()
            standalone = True
        else:
            standalone = False
        if title == None:
            title = "Scores of Sampled States"
        if oracle is None:
            oracle = self.oracle
        if scores is None:
            if isinstance(states[0], torch.Tensor):
                states = torch.vstack(states).to(self.device, self.float)
            if isinstance(states, torch.Tensor) == False:
                states = torch.tensor(states, device=self.device, dtype=self.float)
            oracle_states = self.statetorch2oracle(states)
            scores = oracle(oracle_states)
        if isinstance(scores, TensorType):
            scores = scores.cpu().detach().numpy()
        ax.hist(scores)
        ax.set_title(title)
        ax.set_ylabel("Number of Samples")
        ax.set_xlabel("Energy")
        plt.show()
        if standalone == True:
            plt.tight_layout()
            plt.close()
        return ax

    def test(
        self,
        samples: Union[
            TensorType["n_trajectories", "..."], npt.NDArray[np.float32], List
        ],
    ) -> dict:
        """
        Placeholder for a custom test function that can be defined for a specific
        environment. Can be overwritten if special evaluation procedure is needed
        for a given environment.

        Args
        ----
        samples
            A collection of sampled terminating states.

        Returns
        -------
        metrics
            A dictionary with metrics and their calculated values.
        """
        return {}
>>>>>>> 02341784
<|MERGE_RESOLUTION|>--- conflicted
+++ resolved
@@ -7,10 +7,7 @@
 from textwrap import dedent
 from typing import List, Optional, Tuple, Union
 
-<<<<<<< HEAD
 import matplotlib as mpl
-=======
->>>>>>> 02341784
 import matplotlib.pyplot as plt
 import numpy as np
 import numpy.typing as npt
@@ -959,7 +956,6 @@
         if self.proxy:
             self.proxy.setup(self)
 
-<<<<<<< HEAD
     @torch.no_grad()
     def compute_train_energy_proxy_and_rewards(self):
         """
@@ -1282,7 +1278,7 @@
             fig_names += proxy_fig_names
 
         return metrics, figs, fig_names
-=======
+
     def plot_reward_distribution(
         self, states=None, scores=None, ax=None, title=None, oracle=None, **kwargs
     ):
@@ -1335,5 +1331,4 @@
         metrics
             A dictionary with metrics and their calculated values.
         """
-        return {}
->>>>>>> 02341784
+        return {}