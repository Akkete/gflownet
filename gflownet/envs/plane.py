"""
Classes to represent hyperplane environments
"""
import itertools
from typing import List, Tuple

import numpy as np
import numpy.typing as npt
import pandas as pd
import torch
from torch.distributions import Beta, Categorical, Uniform
from torchtyping import TensorType

from gflownet.envs.base import GFlowNetEnv


class Plane(GFlowNetEnv):
    """
    Hyperplane environment (continuous version of a hypergrid) in which the action
    space consists of the increment of dimension d, modelled by a beta distribution.

    The states space is the value of each dimension. If the value of a dimension gets
    larger than max_val, then the trajectory is ended and the reward is 0.

    Attributes
    ----------
    n_dim : int
        Dimensionality of the hyperplane

    length_traj : int
       Fixed length of the trajectory.
    """

    def __init__(
        self,
        n_dim=2,
        max_val=1.0,
        max_traj_length=1.0,
        distr_alpha=2.0,
        distr_beta=5.0,
        env_id=None,
        reward_beta=1,
        reward_norm=1.0,
        reward_norm_std_mult=0,
        reward_func="boltzmann",
        denorm_proxy=False,
        energies_stats=None,
        proxy=None,
        oracle=None,
        **kwargs,
    ):
        super(Plane, self).__init__(
            env_id,
            reward_beta,
            reward_norm,
            reward_norm_std_mult,
            reward_func,
            energies_stats,
            denorm_proxy,
            proxy,
            oracle,
            **kwargs,
        )
        # Main properties
        self.continuous = True
        self.n_dim = n_dim
        self.eos = self.n_dim
        self.max_val = max_val
        self.max_traj_length = max_traj_length
        # Parameters of fixed policy distribution
        self.distr_alpha = distr_alpha
        self.distr_beta = distr_beta
        # Initialize angles and state attributes
        self.source = [0.0 for _ in range(self.n_dim)]
        self.reset()
        self.action_space = self.get_action_space()
        self.fixed_policy_output = self.get_fixed_policy_output()
        self.policy_output_dim = len(self.fixed_policy_output)
        self.policy_input_dim = len(self.state2policy())
        # Set up proxy
        self.setup_proxy()
        # Oracle
        self.state2oracle = self.state2proxy
        self.statebatch2oracle = self.statebatch2proxy

    def reward(self, state=None, done=None):
        """
        Sets the reward to min_reward if any value of the state is larger than max_val.
        """
        if done is None:
            done = self.done
        if done:
            return np.array(0.0)
        if state is None:
            state = self.state.copy()
        if any([s > self.max_val for s in self.state]):
            return np.array(self.min_reward)
        else:
            return super().reward(state)

    def reward_batch(self, states, done):
        """
        Sets the reward to min_reward if any value of the state is larger than max_val.
        """
        states_super = []
        done_super = []
        within_plane = []
        for state, d in zip(states, done):
            if d and any([s > self.max_val for s in state]):
                within_plane.append(False)
            else:
                within_plane.append(True)
                states_super.append(state)
                done_super.append(d)
        reward = self.min_reward * np.ones(len(within_plane))
        reward[within_plane] = super().reward_batch(states_super, done_super)
        return reward

    def get_action_space(self):
        """
        Constructs list with all possible actions. The actions are tuples with two
        values: (dimension, increment) where dimension indicates the index of the
        dimension on which the action is to be performed and increment indicates the
        increment of the dimension value.
        """
        actions = [(d, None) for d in range(self.n_dim)]
        actions += [(self.eos, None)]
        return actions

    def get_fixed_policy_output(self):
        """
        Defines the structure of the output of the policy model, from which an
        action is to be determined or sampled, by returning a vector with a fixed
        random policy.

        For each dimension of the hyper-plane, the output of the policy should return
        1) a logit, for the categorical distribution over dimensions and 2) the alpha
        and 3) beta parameters of a beta distribution to sample the increment.
        Therefore, the output of the policy model has dimensionality D x 3 + 1, where D
        is the number of dimensions, and the elements of the output vector are:
        - d * 3: logit of dimension d
        - d * 3 + 1: log(alpha) of beta distribution for dimension d
        - d * 3 + 2: log(beta) of a beta distribution for dimension d
        with d in [0, ..., D]
        """
        policy_output_fixed = np.ones(self.n_dim * 3 + 1)
        policy_output_fixed[1::3] = self.distr_alpha
        policy_output_fixed[2::3] = self.distr_beta
        return policy_output_fixed

    def get_mask_invalid_actions_forward(self, state=None, done=None):
        """
        Returns a vector with the length of the discrete part of the action space + 1:
        True if action is invalid going forward given the current state, False
        otherwise.

        All discrete actions are valid, including eos, except if the value of any
        dimension has excedded max_val, in which case the only valid action is eos.
        """
        if state is None:
            state = self.state.copy()
        if done is None:
            done = self.done
        if done:
            return [True for _ in range(self.action_space_dim)]
        if (
            any([s > self.max_val for s in self.state])
            or self.n_actions >= self.max_traj_length
        ):
            mask = [True for _ in range(self.action_space_dim)]
            mask[-1] = False
        else:
            mask = [False for _ in range(self.action_space_dim)]
        return mask

    def get_mask_invalid_actions_backward(self, state=None, done=None, parents_a=None):
        """
        Returns a vector with the length of the discrete part of the action space + 1:
        True if action is invalid going backward given the current state, False
        otherwise.
        """
        if state is None:
            state = self.state.copy()
        if done is None:
            done = self.done
        if done:
            mask = [True for _ in range(self.action_space_dim)]
            mask[-1] = False
        else:
            mask = [False for _ in range(self.action_space_dim)]
        # TODO: review: anything to do with max_value?
        return mask

    def statebatch2proxy(self, states: List[List] = None) -> npt.NDArray[np.float32]:
        """
        Scales the states into [0, max_val]

        Args
        ----
        state : list
            State
        """
        return -1.0 + np.array(states) * 2 / self.max_val

    def state2policy(self, state: List = None) -> List:
        """
        Returns the state as is.
        """
        if state is None:
            state = self.state.copy()
        return state

    def policy2state(self, state_policy: List) -> List:
        """
        Returns the input as is.
        """
        return state_policy

    def state2readable(self, state: List) -> str:
        """
        Converts a state (a list of positions) into a human-readable string
        representing a state.
        """
        return str(state).replace("(", "[").replace(")", "]").replace(",", "")

    def readable2state(self, readable: str) -> List:
        """
        Converts a human-readable string representing a state into a state as a list of
        positions.
        """
        return [el for el in readable.strip("[]").split(" ")]

    def reset(self, env_id=None):
        """
        Resets the environment.
        """
        self.state = self.source.copy()
        self.n_actions = 0
        self.done = False
        self.id = env_id
        return self

    def get_parents(
        self, state: List = None, done: bool = None, action: Tuple[int, float] = None
    ) -> Tuple[List[List], List[Tuple[int, float]]]:
        """
        Determines all parents and actions that lead to state.

        Args
        ----
        state : list
            Representation of a state

        done : bool
            Whether the trajectory is done. If None, done is taken from instance.

        action : int
            Last action performed

        Returns
        -------
        parents : list
            List of parents in state format

        actions : list
            List of actions that lead to state for each parent in parents
        """
        if state is None:
            state = self.state.copy()
        if done is None:
            done = self.done
        if done:
            return [state], [(self.eos, 0.0)]
        else:
            state[action[0]] -= action[1]
            parents = [state]
            return parents, [action]

    def sample_actions(
        self,
        policy_outputs: TensorType["n_states", "policy_output_dim"],
        sampling_method: str = "policy",
        mask_invalid_actions: TensorType["n_states", "policy_output_dim"] = None,
        temperature_logits: float = 1.0,
        random_action_prob=0.0,
    ) -> Tuple[List[Tuple], TensorType["n_states"]]:
        """
        Samples a batch of actions from a batch of policy outputs.
        """
        device = policy_outputs.device
        n_states = policy_outputs.shape[0]
        ns_range = torch.arange(n_states).to(device)
        # Random actions
        n_random = int(n_states * random_action_prob)
        idx_random = torch.randint(high=n_states, size=(n_random,))
        policy_outputs[idx_random, :] = torch.tensor(self.fixed_policy_output).to(
            policy_outputs
        )
        # Sample dimensions
        if sampling_method == "uniform":
            logits_dims = torch.zeros(n_states, self.n_dim).to(device)
        elif sampling_method == "policy":
            logits_dims = policy_outputs[:, 0::3]
            logits_dims /= temperature_logits
        if mask_invalid_actions is not None:
            logits_dims[mask_invalid_actions] = -torch.inf
        dimensions = Categorical(logits=logits_dims).sample()
        logprobs_dim = self.logsoftmax(logits_dims)[ns_range, dimensions]
        # Sample steps
        ns_range_noeos = ns_range[dimensions != self.eos]
        dimensions_noeos = dimensions[dimensions != self.eos]
        steps = torch.zeros(n_states).to(device)
        logprobs_steps = torch.zeros(n_states).to(device)
        if len(dimensions_noeos) > 0:
            if sampling_method == "uniform":
                distr_steps = Uniform(
                    torch.zeros(len(ns_range_noeos)),
                    self.max_val * torch.ones(len(ns_range_noeos)),
                )
            elif sampling_method == "policy":
                alphas = policy_outputs[:, 1::3][ns_range_noeos, dimensions_noeos]
                betas = policy_outputs[:, 2::3][ns_range_noeos, dimensions_noeos]
                distr_steps = Beta(torch.exp(alphas), torch.exp(betas))
            steps[ns_range_noeos] = distr_steps.sample()
            logprobs_steps[ns_range_noeos] = distr_steps.log_prob(steps[ns_range_noeos])
        # Combined probabilities
        logprobs = logprobs_dim + logprobs_steps
        # Build actions
        actions = [
            (dimension, step)
            for dimension, step in zip(dimensions.tolist(), steps.tolist())
        ]
        return actions, logprobs

    def get_logprobs(
        self,
        policy_outputs: TensorType["n_states", "policy_output_dim"],
        actions: TensorType["n_states", 2],
        states_target: TensorType["n_states", "policy_input_dim"],
        mask_invalid_actions: TensorType["batch_size", "policy_output_dim"] = None,
    ) -> TensorType["batch_size"]:
        """
        Computes log probabilities of actions given policy outputs and actions.
        """
        device = policy_outputs.device
        dimensions, steps = zip(*actions)
        dimensions = torch.LongTensor([d.long() for d in dimensions]).to(device)
        steps = torch.FloatTensor(steps).to(device)
        n_states = policy_outputs.shape[0]
        ns_range = torch.arange(n_states).to(device)
        # Dimensions
        logits_dims = policy_outputs[:, 0::3]
        if mask_invalid_actions is not None:
            logits_dims[mask_invalid_actions] = -torch.inf
        logprobs_dim = self.logsoftmax(logits_dims)[ns_range, dimensions]
        # Steps
        ns_range_noeos = ns_range[dimensions != self.eos]
        dimensions_noeos = dimensions[dimensions != self.eos]
        logprobs_steps = torch.zeros(n_states).to(device)
        if len(dimensions_noeos) > 0:
            alphas = policy_outputs[:, 1::3][ns_range_noeos, dimensions_noeos]
            betas = policy_outputs[:, 2::3][ns_range_noeos, dimensions_noeos]
            distr_steps = Beta(torch.exp(alphas), torch.exp(betas))
            logprobs_steps[ns_range_noeos] = distr_steps.log_prob(steps[ns_range_noeos])
        # Combined probabilities
        logprobs = logprobs_dim + logprobs_steps
        return logprobs

    def step(
        self, action: Tuple[int, float], skip_mask_check: bool = False
    ) -> Tuple[List[float], Tuple[int, float], bool]:
        """
        Executes step given an action.

        Args
        ----
        action : tuple
            Action to be executed. An action is a tuple with two values:
            (dimension, increment).

        skip_mask_check : bool
<<<<<<< HEAD
            If True, skip computing forward mask of invalid actions to check if the
            action is valid.
=======
            Ignored.
>>>>>>> 11e7fe91

        Returns
        -------
        self.state : list
            The sequence after executing the action

        action : int
            Action executed

        valid : bool
            False, if the action is not allowed for the current state, e.g. stop at the
            root state
        """
        if self.done:
            return self.state, action, False
        # If action is eos or any dimension is beyond max_val or n_actions has reached
        # max_traj_length, then force eos
        elif (
            action[0] == self.eos
            or any([s > self.max_val for s in self.state])
            or self.n_actions >= self.max_traj_length
        ):
            self.done = True
            self.n_actions += 1
            return self.state, (self.eos, 0.0), True
        # If action is not eos, then perform action
        elif action[0] != self.eos:
            self.n_actions += 1
            self.state[action[0]] += action[1]
            return self.state, action, True
        # Otherwise (unreachable?) it is invalid
        else:
            return self.state, action, False

    def get_grid_terminating_states(self, n_states: int) -> List[List]:
        n_per_dim = int(np.ceil(n_states ** (1 / self.n_dim)))
        linspaces = [np.linspace(0, self.max_val, n_per_dim) for _ in range(self.n_dim)]
        states = list(itertools.product(*linspaces))
        # TODO: check if necessary
        states = [list(el) for el in states]
        return states<|MERGE_RESOLUTION|>--- conflicted
+++ resolved
@@ -379,12 +379,7 @@
             (dimension, increment).
 
         skip_mask_check : bool
-<<<<<<< HEAD
-            If True, skip computing forward mask of invalid actions to check if the
-            action is valid.
-=======
             Ignored.
->>>>>>> 11e7fe91
 
         Returns
         -------
