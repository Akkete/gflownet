"""
An environment inspired by the game of Tetris.
"""
import itertools
import re
import warnings
from typing import List, Optional, Tuple

import numpy as np
import numpy.typing as npt
import torch
from torchtyping import TensorType

from gflownet.envs.base import GFlowNetEnv
from gflownet.utils.common import set_device, tint

PIECES = {
    "I": [1, [[1], [1], [1], [1]]],
    "J": [2, [[0, 2], [0, 2], [2, 2]]],
    "L": [3, [[3, 0], [3, 0], [3, 3]]],
    "O": [4, [[4, 4], [4, 4]]],
    "S": [5, [[0, 5, 5], [5, 5, 0]]],
    "T": [6, [[6, 6, 6], [0, 6, 0]]],
    "Z": [7, [[7, 7, 0], [0, 7, 7]]],
}


class Tetris(GFlowNetEnv):
    """
    Tetris environment: an environment inspired by the game of tetris. It's not
    supposed to be a game, but rather a toy environment with an intuitive state and
    action space.

    The state space is 2D board, with all the combinations of pieces on it. Pieces that
    are added to the board are identified by a number that starts from
    piece_idx * max_pieces_per_type, and is incremented by 1 with each new piece from
    the same type. This number fills in the cells of the board where the piece is
    located. This enables telling apart pieces of the same type.

    The action space is the choice of piece, its rotation and horizontal location
    where to drop the piece. The action space may be constrained according to needs.

    Attributes
    ----------
    width : int
        Width of the board.

    height : int
        Height of the board.

    pieces : list
        Pieces to use, identified by [I, J, L, O, S, T, Z]

    rotations : list
        Valid rotations, from [0, 90, 180, 270]
    """

    def __init__(
        self,
        width: int = 10,
        height: int = 20,
        pieces: List = ["I", "J", "L", "O", "S", "T", "Z"],
        rotations: List = [0, 90, 180, 270],
        allow_redundant_rotations: bool = False,
        allow_eos_before_full: bool = False,
        **kwargs,
    ):
        assert all([p in ["I", "J", "L", "O", "S", "T", "Z"] for p in pieces])
        assert all([r in [0, 90, 180, 270] for r in rotations])
        self.device = set_device(kwargs["device"])
        self.int = torch.int16
        self.width = width
        self.height = height
        self.pieces = pieces
        self.rotations = rotations
        self.allow_redundant_rotations = allow_redundant_rotations
        self.allow_eos_before_full = allow_eos_before_full
        self.max_pieces_per_type = 100
        # Helper functions and dicts
        self.piece2idx = lambda letter: PIECES[letter][0]
        self.idx2piece = {v[0]: k for k, v in PIECES.items()}
        self.piece2mat = lambda letter: tint(
            PIECES[letter][1], int_type=self.int, device=self.device
        )
        self.rot2idx = {0: 0, 90: 1, 180: 2, 270: 3}
        # Check width and height compatibility
        heights, widths = [], []
        for piece in self.pieces:
            for rotation in self.rotations:
                piece_mat = torch.rot90(self.piece2mat(piece), k=self.rot2idx[rotation])
                hp, wp = piece_mat.shape
                heights.append(hp)
                widths.append(wp)
        assert all([self.height >= h for h in widths])
        assert all([self.width >= w for w in widths])
        # Source state: empty board
        self.source = torch.zeros(
            (self.height, self.width), dtype=self.int, device=self.device
        )
        # End-of-sequence action: all -1
        self.eos = (-1, -1, -1)
        # Conversions
        self.state2proxy = self.state2oracle
        self.statebatch2proxy = self.statebatch2oracle
        self.statetorch2proxy = self.statetorch2oracle

        # Precompute all possible rotations of each piece and the corresponding binary
        # mask
        self.piece_rotation_mat = {}
        self.piece_rotation_mask_mat = {}
        for p in pieces:
            self.piece_rotation_mat[p] = {}
            self.piece_rotation_mask_mat[p] = {}
            for r in rotations:
                self.piece_rotation_mat[p][r] = torch.rot90(
                    self.piece2mat(p), k=self.rot2idx[r]
                )
                self.piece_rotation_mask_mat[p][r] = self.piece_rotation_mat[p][r] != 0

        # Base class init
        super().__init__(**kwargs)

    def get_action_space(self):
        """
        Constructs list with all possible actions, including eos. An action is
        represented by a tuple of length 3 (piece, rotation, col). The piece is
        represented by its index, the rotation by the integer rotation in degrees
        and the location by horizontal cell in the board of the left-most part of the
        piece.
        """
        actions = []
        pieces_mat = []
        for piece in self.pieces:
            for rotation in self.rotations:
                piece_mat = torch.rot90(self.piece2mat(piece), k=self.rot2idx[rotation])
                if self.allow_redundant_rotations or not any(
                    [torch.equal(p, piece_mat) for p in pieces_mat]
                ):
                    pieces_mat.append(piece_mat)
                else:
                    continue
                for col in range(self.width):
                    if col + piece_mat.shape[1] <= self.width:
                        actions.append((self.piece2idx(piece), rotation, col))
        actions.append(self.eos)
        return actions

    def _drop_piece_on_board(
        self, action, state: Optional[TensorType["height", "width"]] = None
    ):
        """
        Drops a piece defined by the argument action onto the board. It returns an
        updated board (copied) and a boolean variable, which is True if the piece can
        be dropped onto the current and False otherwise.
        """
        if state is None:
            state = self.state.clone().detach()
        board = state.clone().detach()

        piece_idx, rotation, col = action
        piece_mat = self.piece_rotation_mat[self.idx2piece[piece_idx]][rotation]
        piece_mat_mask = self.piece_rotation_mask_mat[self.idx2piece[piece_idx]][
            rotation
        ]
        hp, wp = piece_mat.shape

        # Check if piece goes overboard horizontally
        if col + wp > self.width:
            return board, False

        # Find the highest row occupied by any other piece in the columns where we wish
        # to add the new piece
        occupied_rows = board[:, col : col + wp].sum(1).nonzero()
        if len(occupied_rows) == 0:
            # All rows are unoccupied. Set highest occupied row as the row "below" the
            # board.
            highest_occupied_row = self.height
        else:
            highest_occupied_row = occupied_rows[0, 0]

        # Iteratively attempt to place piece on the board starting from the top.
        # As soon as we reach a row where we can't place the piece because it
        # creates a collision, we can stop the search (since we can't put a piece under
        # this obstacle anyway).
        starting_row = highest_occupied_row - hp
        lowest_valid_row = None
        for row in range(starting_row, self.height - hp + 1):
            if row == -hp:
                # Placing the piece here would make it land fully outside the board.
                # This means that there is no place on the board for the piece
                break

            elif row < 0:
                # It is not possible to place the piece at this row because the piece
                # would not completely be in the board. However, it is still possible
                # to check for obstacles because any obstacle will prevent placing the
                # piece at any position below
                board_section = board[: row + hp, col : col + wp]
                piece_mask_section = piece_mat_mask[-(row + hp) :]
                if (board_section * (piece_mask_section != 0)).any():
                    # An obstacle has been found.
                    break

            else:
                # The piece can be placed here if all board cells under piece are empty
                board_section = board[row : row + hp, col : col + wp]
                if (board_section * piece_mat_mask).any():
                    # The piece cannot be placed here and cannot be placed any lower
                    # because of an obstacle.
                    break
                else:
                    # The piece can be placed here.
                    lowest_valid_row = row

        # Place the piece if possible
        if lowest_valid_row is None:
            # The piece cannot be placed. Return the board as-is.
            return board, False
        else:
            # Get and set index of new piece
            piece_idx = self._get_max_piece_idx(board, piece_idx, incr=1)
            piece_mat[piece_mat_mask] = piece_idx

            # Place the piece on the board.
            row = lowest_valid_row
            board[row : row + hp, col : col + wp] += piece_mat
            return board, True

    def get_mask_invalid_actions_forward(
        self,
        state: Optional[List] = None,
        done: Optional[bool] = None,
    ) -> List:
        """
        Returns a list of length the action space with values:
            - True if the forward action is invalid from the current state.
            - False otherwise.
        """
        if state is None:
            state = self.state.clone().detach()
        if done is None:
            done = self.done
        if done:
            return [True for _ in range(self.policy_output_dim)]
        mask = [False for _ in range(self.policy_output_dim)]
        for idx, action in enumerate(self.action_space[:-1]):
            _, valid = self._drop_piece_on_board(action, state)
            if not valid:
                mask[idx] = True
        if not self.allow_eos_before_full and not all(mask[:-1]):
            mask[-1] = True
        return mask

    def state2oracle(
        self, state: Optional[TensorType["height", "width"]] = None
    ) -> TensorType["height", "width"]:
        """
        Prepares a state in "GFlowNet format" for the oracles: simply converts non-zero
        (non-empty) cells into 1s.

        Args
        ----
        state : tensor
        """
        if state is None:
            state = self.state.clone().detach()
        state_oracle = state.clone().detach()
        state_oracle[state_oracle != 0] = 1
        return state_oracle

    def statebatch2oracle(
        self, states: List[TensorType["height", "width"]]
    ) -> TensorType["batch", "state_oracle_dim"]:
        """
        Prepares a batch of states in "GFlowNet format" for the oracles: simply
        converts non-zero (non-empty) cells into 1s.

        Args
        ----
        state : list
        """
        states = torch.stack(states)
        states[states != 0] = 1
        return states

    def statetorch2oracle(
        self, states: TensorType["height", "width", "batch"]
    ) -> TensorType["height", "width", "batch"]:
        """
        Prepares a batch of states in "GFlowNet format" for the oracles: : simply
        converts non-zero (non-empty) cells into 1s.
        """
        states[states != 0] = 1
        return states

    def state2policy(
        self, state: Optional[TensorType["height", "width"]] = None
    ) -> TensorType["height", "width"]:
        """
        Prepares a state in "GFlowNet format" for the policy model.

        See: state2oracle()
        """
        return self.state2oracle(state).flatten()

    def statebatch2policy(
        self, states: List[TensorType["height", "width"]]
    ) -> TensorType["batch", "state_oracle_dim"]:
        """
        Prepares a batch of states in "GFlowNet format" for the policy model.

        See statebatch2oracle().
        """
        return self.statebatch2oracle(states).flatten(start_dim=1)

    def statetorch2policy(
        self, states: TensorType["height", "width", "batch"]
    ) -> TensorType["height", "width", "batch"]:
        """
        Prepares a batch of states in "GFlowNet format" for the policy model.

        See statetorch2oracle().
        """
        return self.statetorch2oracle(states).flatten(start_dim=1)

    def policy2state(
        self, policy: Optional[TensorType["height", "width"]] = None
    ) -> TensorType["height", "width"]:
        """
        Returns None to signal that the conversion is not reversible.

        See: state2oracle()
        """
        return None

    def state2readable(self, state: Optional[TensorType["height", "width"]] = None):
        """
        Converts a state (board) into a human-friendly string.
        """
        state = self._get_state(state)
        if isinstance(state, tuple):
            readable = str(np.stack(state))
        else:
            readable = str(state.cpu().numpy())
        readable = readable.replace("[[", "[").replace("]]", "]").replace("\n ", "\n")
        return readable

    def readable2state(self, readable, alphabet={}):
        """
        Converts a human-readable string representing a state into a state as a list of
        positions.
        """
        pattern = re.compile(r"\s+")
        state = []
        rows = readable.split("\n")
        for row in rows:
            # Preprocess
            row = re.sub(pattern, " ", row)
            row = row.replace(" ]", "]")
            row = row.replace("[ ", "[")
            # Process
            state.append(
                tint(
                    [int(el) for el in row.strip("[]").split(" ")],
                    int_type=self.int,
                    device=self.device,
                )
            )
        return torch.stack(state)

    def get_parents(
        self,
        state: Optional[List] = None,
        done: Optional[bool] = None,
        action: Optional[Tuple] = None,
    ) -> Tuple[List, List]:
        """
        Determines all parents and actions that lead to state.

        See: _is_parent_action()

        Args
        ----
        state : list
            Representation of a state, as a list of length length where each element is
            the position at each dimension.

        done : bool
            Whether the trajectory is done. If None, done is taken from instance.

        action : None
            Ignored

        Returns
        -------
        parents : list
            List of parents in state format

        actions : list
            List of actions that lead to state for each parent in parents
        """

        if state is None:
            state = self.state.clone().detach()
        if done is None:
            done = self.done
        if done:
            return [state], [self.eos]
        else:
            parents = []
            actions = []
            indices = state.unique()
            for idx in indices[indices > 0]:
                if self._piece_can_be_lifted(state, idx):
                    piece_idx, rotation, col = self._get_idx_rotation_col(state, idx)
                    parent = state.clone().detach()
                    parent[parent == idx] = 0
                    action = (piece_idx, rotation, col)
                    parents.append(parent)
                    actions.append(action)
        return parents, actions

    def step(
        self, action: Tuple[int], skip_mask_check: bool = False
    ) -> Tuple[List[int], Tuple[int], bool]:
        """
        Executes step given an action.

        Args
        ----
        action : tuple
            Action to be executed. An action is a tuple int values indicating the
            dimensions to increment by 1.

        skip_mask_check : bool
            If True, skip computing forward mask of invalid actions to check if the
            action is valid.

        Returns
        -------
        self.state : list
            The sequence after executing the action

        action : tuple
            Action executed

        valid : bool
            False, if the action is not allowed for the current state.
        """
        # Generic pre-step checks
        do_step, self.state, action = self._pre_step(
            action, skip_mask_check or self.skip_mask_check
        )
        if not do_step:
            return self.state, action, False
        # If action is eos
        if action == self.eos:
            self.done = True
            self.n_actions += 1
            return self.state, self.eos, True
        # If action is not eos, then perform action
        else:
            state_next, valid = self._drop_piece_on_board(action)
            if valid:
                self.state = state_next
                self.n_actions += 1
            return self.state, action, valid

    # TODO
    def get_max_traj_length(self):
        return int(1e9)

    def set_state(
        self, state: TensorType["height", "width"], done: Optional[bool] = False
    ):
        """
        Sets the state and done. If done is True but incompatible with state (done is
        True, allow_eos_before_full is False and state is not full), then force done
        False and print warning. Also, make sure state is tensor.
        """
        if not torch.is_tensor(state):
            state = torch.tensor(state, dtype=torch.int16)
        if done is True and not self.allow_eos_before_full:
            mask = self.get_mask_invalid_actions_forward(state, done=False)
            if not all(mask[:-1]):
                done = False
                warnings.warn(
                    f"Attempted to set state\n\n{self.state2readable(state)}\n\n"
                    "with done = True, which is not compatible with "
                    "allow_eos_before_full = False. Forcing done = False."
                )
<<<<<<< HEAD
        self.state = state
        self.done = done
        return self
=======
        return super().set_state(state, done)
>>>>>>> ba4d7e17

    def _piece_can_be_lifted(self, board, piece_idx):
        """
        Returns True if the piece with index piece_idx could be lifted, that is all
        cells of the board above the piece are zeros. False otherwise.
        """
        board_aux = board.clone().detach()
        if piece_idx < self.max_pieces_per_type:
            piece_idx = self._get_max_piece_idx(board_aux, piece_idx, incr=0)
        rows, cols = torch.where(board_aux == piece_idx)
        board_top = torch.cat([board[:r, c] for r, c in zip(rows, cols)])
        board_top[board_top == piece_idx] = 0
        return not any(board_top)

    def _get_idx_rotation_col(self, board, piece_idx):
        piece_idx_base = int(piece_idx / self.max_pieces_per_type)
        board_aux = board.clone().detach()
        piece_mat = self.piece2mat(self.idx2piece[piece_idx_base])
        rows, cols = torch.where(board_aux == piece_idx)
        row = min(rows).item()
        col = min(cols).item()
        hp = max(rows).item() - row + 1
        wp = max(cols).item() - col + 1
        board_section = board_aux[row : row + hp, col : col + wp]
        board_section[board_section != piece_idx] = 0
        board_section[board_section == piece_idx] = piece_idx_base
        for rotation in self.rotations:
            piece_mat_rot = torch.rot90(piece_mat, k=self.rot2idx[rotation])
            if piece_mat_rot.shape == board_section.shape and torch.equal(
                torch.rot90(piece_mat, k=self.rot2idx[rotation]), board_section
            ):
                return piece_idx_base, rotation, col
        raise ValueError(
            f"No valid rotation found for piece {piece_idx} in board {board}"
        )

    def _get_max_piece_idx(
        self, board: TensorType["height", "width"], piece_idx: int, incr: int = 0
    ):
        """
        Gets the index of a new piece with base index piece_idx, based on the board.

        board : tensor
            The current board matrix.

        piece_idx : int
            Piece index, in base format [1, 2, ...]

        incr : int
            Increment of the returned index with respect to the max.
        """

        min_idx = piece_idx * self.max_pieces_per_type
        max_idx = min_idx + self.max_pieces_per_type
        max_relevant_piece_idx = (board * (board < max_idx)).max()

        if max_relevant_piece_idx >= min_idx:
            return max_relevant_piece_idx + incr
        else:
            return min_idx<|MERGE_RESOLUTION|>--- conflicted
+++ resolved
@@ -489,13 +489,7 @@
                     "with done = True, which is not compatible with "
                     "allow_eos_before_full = False. Forcing done = False."
                 )
-<<<<<<< HEAD
-        self.state = state
-        self.done = done
-        return self
-=======
         return super().set_state(state, done)
->>>>>>> ba4d7e17
 
     def _piece_can_be_lifted(self, board, piece_idx):
         """
