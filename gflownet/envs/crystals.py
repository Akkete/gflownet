--- conflicted
+++ resolved
@@ -331,11 +331,7 @@
             return self.state, action, valid
         # If action is eos, then perform eos
         else:
-<<<<<<< HEAD
-            if self.get_mask_invalid_actions_forward()[self.eos]:
-=======
-            if self.get_mask_invalid_actions()[-1]:
->>>>>>> 72701a55
+            if self.get_mask_invalid_actions_forward()[-1]:
                 valid = False
             else:
                 if self._can_produce_neutral_charge():
