--- conflicted
+++ resolved
@@ -326,15 +326,9 @@
         if self.get_mask_invalid_actions()[action_idx]:
             return self.state, action, False
         # If action is not eos, then perform action
-<<<<<<< HEAD
         if action[0] != self.eos:
             atomic_number, num = action
             idx = self.elem2idx[atomic_number]
-=======
-        if action_idx != self.eos:
-            # TODO: update naming (action[0] is index, not atomic number)
-            atomic_number, num = self.action_space[action_idx]
->>>>>>> c6dac60d
             state_next = self.state[:]
             state_next[idx] = num
             if sum(state_next) > self.max_atoms:
