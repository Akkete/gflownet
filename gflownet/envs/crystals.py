--- conflicted
+++ resolved
@@ -31,21 +31,6 @@
         required_elements: Optional[Union[Tuple, List]] = (3,),
         **kwargs,
     ):
-<<<<<<< HEAD
-        super(Crystal, self).__init__(
-            env_id,
-            reward_beta,
-            reward_norm,
-            reward_norm_std_mult,
-            reward_func,
-            energies_stats,
-            denorm_proxy,
-            proxy,
-            oracle,
-            **kwargs,
-        )
-        self.source = [0 for _ in range(periodic_table)]
-=======
         """
         Args
         ----------
@@ -97,7 +82,6 @@
             )
 
         self.elements = sorted(elements)
->>>>>>> 937308b1
         self.max_diff_elem = max_diff_elem
         self.min_diff_elem = min_diff_elem
         self.min_atoms = min_atoms
@@ -114,16 +98,12 @@
             required_elements if required_elements is not None else []
         )
 
-        self.state = [0 for _ in self.elements]  # atom counts for each element
+        self.source = [0 for _ in range(periodic_table)]
         self.elem2idx = {e: i for i, e in enumerate(self.elements)}
         self.idx2elem = {i: e for i, e in enumerate(self.elements)}
         self.eos = -1
         self.action_space = self.get_actions_space()
-<<<<<<< HEAD
-        self.eos = len(self.action_space)
         self.reset()
-=======
->>>>>>> 937308b1
 
     def get_actions_space(self):
         """
@@ -244,11 +224,7 @@
         """
         Resets the environment.
         """
-<<<<<<< HEAD
         self.state = self.source.copy()
-=======
-        self.state = [0 for _ in self.elements]
->>>>>>> 937308b1
         self.n_actions = 0
         self.done = False
         self.id = env_id
