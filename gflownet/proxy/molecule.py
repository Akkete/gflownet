import pickle
from typing import Union

import numpy as np
import numpy.typing as npt
import torch
import torchani
from sklearn.ensemble import RandomForestRegressor

<<<<<<< HEAD
from gflownet.proxy.base import Proxy


TORCHANI_MODELS = {
    "ANI1x": torchani.models.ANI1x,
    "ANI1ccx": torchani.models.ANI1ccx,
    "ANI2x": torchani.models.ANI2x,
}
=======
from sklearn.ensemble import RandomForestRegressor
>>>>>>> 6c86849a

from gflownet.proxy.base import Proxy
from gflownet.utils.common import download_file_if_not_exists

<<<<<<< HEAD
class RFMoleculeEnergy(Proxy):
    def __init__(self, path_to_model=None, **kwargs):
        super().__init__(**kwargs)
        self.min = -np.log(105)
        if path_to_model is not None:
            with open(path_to_model, "rb") as inp:
                self.model = pickle.load(inp)
=======
class MoleculeEnergyProxy(Proxy):
    def __init__(self, path_to_model, url_to_model, **kwargs):
        super().__init__(**kwargs)
        self.min = -np.log(105)
        path_to_model = download_file_if_not_exists(path_to_model, url_to_model)
        with open(path_to_model, 'rb') as inp:
            self.model = pickle.load(inp)
    
    def set_device(self, device):
        self.device = device

    def set_float_precision(self, dtype):
        self.float = dtype
>>>>>>> 6c86849a

    def set_n_dim(self, n_dim):
        # self.n_dim is never used in this env,
        # this is just to make molecule env work with htorus
        self.n_dim = n_dim

    def __call__(self, states_proxy):
        # output of the model is exp(-energy) / 100
        x = states_proxy % (2 * np.pi)
        rewards = -np.log(self.model.predict(x) * 100)
        return torch.tensor(
            rewards,
            dtype=self.float,
            device=self.device,
        )

    def __deepcopy__(self, memo):
        cls = self.__class__
        new_obj = cls.__new__(cls)
        new_obj.model = self.model
        return new_obj


class TorchANIMoleculeEnergy(Proxy):
    def __init__(self, model: str = "ANI2x", use_ensemble: bool = True, **kwargs):
        """
        Parameters
        ----------
        model : str
            The name of the pretrained model to be used for prediction.

        use_ensemble : bool
            Whether to use whole ensemble of the models for prediction or only the first one.
        """
        if TORCHANI_MODELS.get(model) is None:
            raise ValueError(
                f'Tried to use model "{model}", '
                f"but only {set(TORCHANI_MODELS.keys())} are available."
            )

        self.model = TORCHANI_MODELS[model](
            periodic_table_index=True, model_index=None if use_ensemble else 0
        )

        super().__init__(**kwargs)

    def set_device(self, device):
        super().set_device(device)

        self.model.to(self.device)

    @torch.no_grad()
    def __call__(
        self,
        elements: Union[npt.NDArray[np.int64], torch.LongTensor],
        coordinates: Union[npt.NDArray[np.float32], torch.FloatTensor],
    ) -> npt.NDArray[np.float32]:
        """
        Args
        ----
        elements : tensor
            Either numpy or torch tensor with dimensionality (batch_size, n_atoms),
            with values indicating atomic number of individual atoms.

        coordinates : tensor
            Either numpy or torch tensor with dimensionality (batch_size, n_atoms, 3),
            with values indicating 3D positions of individual atoms.

        Returns
        ----
        energies : tensor
            Numpy array with dimensionality (batch_size,), containing energies
            predicted by a TorchANI model (in Hartree).
        """
        if isinstance(elements, np.ndarray):
            elements = torch.from_numpy(elements)
        if isinstance(coordinates, np.ndarray):
            coordinates = torch.from_numpy(coordinates)

        elements = elements.long().to(self.device)
        coordinates = coordinates.float().to(self.device)

        return self.model((elements, coordinates)).energies.cpu().numpy()<|MERGE_RESOLUTION|>--- conflicted
+++ resolved
@@ -7,8 +7,8 @@
 import torchani
 from sklearn.ensemble import RandomForestRegressor
 
-<<<<<<< HEAD
 from gflownet.proxy.base import Proxy
+from gflownet.utils.common import download_file_if_not_exists
 
 
 TORCHANI_MODELS = {
@@ -16,36 +16,16 @@
     "ANI1ccx": torchani.models.ANI1ccx,
     "ANI2x": torchani.models.ANI2x,
 }
-=======
-from sklearn.ensemble import RandomForestRegressor
->>>>>>> 6c86849a
 
-from gflownet.proxy.base import Proxy
-from gflownet.utils.common import download_file_if_not_exists
 
-<<<<<<< HEAD
 class RFMoleculeEnergy(Proxy):
-    def __init__(self, path_to_model=None, **kwargs):
-        super().__init__(**kwargs)
-        self.min = -np.log(105)
-        if path_to_model is not None:
-            with open(path_to_model, "rb") as inp:
-                self.model = pickle.load(inp)
-=======
-class MoleculeEnergyProxy(Proxy):
     def __init__(self, path_to_model, url_to_model, **kwargs):
         super().__init__(**kwargs)
         self.min = -np.log(105)
         path_to_model = download_file_if_not_exists(path_to_model, url_to_model)
-        with open(path_to_model, 'rb') as inp:
-            self.model = pickle.load(inp)
-    
-    def set_device(self, device):
-        self.device = device
-
-    def set_float_precision(self, dtype):
-        self.float = dtype
->>>>>>> 6c86849a
+        if path_to_model is not None:
+            with open(path_to_model, "rb") as inp:
+                self.model = pickle.load(inp)
 
     def set_n_dim(self, n_dim):
         # self.n_dim is never used in this env,
