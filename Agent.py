# This code is the modified version of code from
# ksenia-konyushkova/intelligent_annotation_dialogs/exp1_IAD_RL.ipynb

from RLmodels import QueryNetworkDQN, ParameterUpdateDQN
import numpy as np
import os
import random
import torch
import math
import torch.functional as F
from utils import *
from replay_buffer import QuerySelectionReplayMemory, ParameterUpdateReplayMemory
from oracle import Oracle


class DQN:
    """The DQN class that learns a RL policy.


    Attributes:
        policy_net: An object of class QueryNetworkDQN that is used for q-value prediction
        target_net: An object of class QueryNetworkDQN that is a lagging copy of estimator

    """

    def __init__(self, config):
        """Inits the DQN object.

        Args:
            experiment_dir: A string with parth to the folder where to save the agent and training data.
            lr: A float with a learning rate for Adam optimiser.
            batch_size: An integer indicating the size of a batch to be sampled from replay buffer for estimator update.
            target_copy_factor: A float used for updates of target_estimator,
                with a rule (1-target_copy_factor)*target_estimator weights
                + target_copy_factor*estimator

        """

<<<<<<< HEAD
        torch.manual_seed(params.model_seed)
        self.params = params
        self.exp_name = "learned_"
        self.load = False if params.qmodel_preload_path is None else True
        self.action_state_length = 5  # [energy, variance, 3 distance metrics]
        self.singleton_state_variables = (
            5  # [test loss, test std, n proxy models, cluster cutoff and elapsed time]
        )
        self.state_dataset_size = int(
            params.model_state_size * self.action_state_length + self.singleton_state_variables
        )  # This depends on size of dataset V
        self.model_state_latent_dimension = (
            params.querier_latent_space_width
        )  # latent dim of model state
        self.device = params.device
=======
        torch.manual_seed(config.seeds.model)
        self.config = config
        self.exp_name = 'learned_'
        self.load = False if config.querier.model_ckpt is None else True
        self.action_state_length = 5 # [energy, variance, 3 distance metrics]
        self.singleton_state_variables = 5 # [test loss, test std, n proxy models, cluster cutoff and elapsed time]
        self.state_dataset_size = int(config.querier.model_state_size * self.action_state_length + self.singleton_state_variables) # This depends on size of dataset V
        self.model_state_latent_dimension = config.querier.latent_space_width # latent dim of model state
        self.device = config.device
>>>>>>> 2127bb42

        # Magic Hyperparameters for Greedy Sampling in Action Selection
        self.EPS_START = 0.9
        self.EPS_END = 0.05
        self.EPS_DECAY = 10
        self.rl_pool = 100  # Size of Unlabelled Dataset aka Number of actions

        self.optimizer_param = {
            "opt_choice": config.querier.opt,
            "momentum": config.querier.momentum,
            "ckpt_path": "./ckpts/",
            "exp_name_toload": config.querier.model_ckpt,
            "exp_name": self.exp_name,
            "snapshot": 0,
            "load_opt": self.load,
        }

        self.opt_choice = self.optimizer_param["opt_choice"]
        self.momentum = self.optimizer_param["momentum"]
        if self.load:
            self._load_models()
        else:
            self._create_models()

        self._create_and_load_optimizer(**self.optimizer_param)

    def _load_models(self):
        """Load Policy model weights. Needs to know episode and exp_name.
        """
        # TODO write loader
        # TODO write saver
        if os.path.exists("ckpts/" + exp_name):  # reload model
            policy_checkpoint = torch.load(f"ckpts/policy_{episode}")
            target_checkpoint = torch.load(f"ckpts/target_{episode}")

        self.model.load_state_dict(policy_checkpoint["model_state_dict"])
        self.model.load_state_dict(target_checkpoint["model_state_dict"])

    def save_models(self, episode):
        torch.save(
            {
                "model_state_dict": self.policy_net.state_dict(),
                "optimizer_state_dict": self.optimizer.state_dict(),
            },
            f"ckpts/policy_{episode}",
        )
        torch.save({"model_state_dict": self.target.state_dict()}, f"ckpts/target_{episode}")

    def count_parameters(
        net: torch.nn.Module,
    ) -> int:  # TODO - delete - MK didn't work for whatever reason
        model_parameters = filter(lambda p: p.requires_grad, net.parameters())
        params = sum([np.prod(p.size()) for p in model_parameters])
        return params

    def _create_and_load_optimizer(
        self,
        opt_choice,
        momentum,
        ckpt_path,
        exp_name_toload,
        exp_name,
        snapshot,
        load_opt,
        wd=0.001,
        lr_dqn=0.0001,
    ):
        opt_kwargs = {"lr": lr_dqn, "weight_decay": wd, "momentum": momentum}

        if opt_choice == "SGD":
            self.optimizer = torch.optim.SGD(
                params=filter(lambda p: p.requires_grad, self.policy_net.parameters()), **opt_kwargs
            )
        elif opt_choice == "RMSprop":
            self.optimizer = torch.optim.RMSprop(
                params=filter(lambda p: p.requires_grad, self.policy_net.parameters()), lr=lr_dqn
            )

        name = exp_name_toload if load_opt and len(exp_name_toload) > 0 else exp_name
        opt_policy_path = os.path.join(ckpt_path, name, "opt_policy_" + str(snapshot))

        if load_opt:
            print("(Opt load) Loading policy optimizer")
            self.optimizer.load_state_dict(torch.load(opt_policy_path))

        print("Policy optimizer created")

    def updateModelState(self, model_state, model):
        """
        update the model state and store it for later sampling
        :param model_state:
        :return:
        """
        model_state_dict = model_state

        # things to put into the model state
        # test loss and standard deviation between models
        self.model_state = torch.stack(
            (
                torch.tensor(model_state_dict["test loss"]),
                torch.tensor(model_state_dict["test std"]),
            )
        )

        # sample energies
        self.model_state = torch.cat(
            (self.model_state, torch.tensor(model_state_dict["best cluster energies"]))
        )

        # sample uncertainties
        self.model_state = torch.cat(
            (self.model_state, torch.Tensor(model_state_dict["best cluster deviations"]))
        )

        # internal dist, dataset dist, random set dist
        self.model_state = torch.cat(
            (self.model_state, torch.tensor(model_state_dict["best clusters internal diff"]))
        )
        self.model_state = torch.cat(
            (self.model_state, torch.tensor(model_state_dict["best clusters dataset diff"]))
        )
        self.model_state = torch.cat(
            (self.model_state, torch.tensor(model_state_dict["best clusters random set diff"]))
        )

        # n proxy models,         # clustering cutoff,         # progress fraction
        singletons = torch.stack(
            (
                torch.tensor(model_state_dict["n proxy models"]),
                torch.tensor(model_state_dict["clustering cutoff"]),
                torch.tensor(model_state_dict["iter"] / model_state_dict["budget"]),
            )
        )

        self.model_state = torch.cat((self.model_state, singletons))
        self.model_state = self.model_state.to(self.device)

        self.proxyModel = model  # this should already be on correct device - passed directly from the main program

        # get data to compute distances
        # model state samples
        self.modelStateSamples = model_state_dict["best cluster samples"]
        # training dataset
<<<<<<< HEAD
        self.trainingSamples = np.load(
            "datasets/" + self.params.dataset + ".npy", allow_pickle=True
        ).item()
        self.trainingSamples = self.trainingSamples["samples"]
        # large random sample
        numSamples = min(
            int(1e4), self.params.dict_size ** self.params.max_sample_length // 100
        )  # either 1e4, or 1% of the sample space, whichever is smaller
        dataoracle = Oracle(self.params)
        self.randomSamples = dataoracle.initializeDataset(
            save=False, returnData=True, customSize=numSamples
        )  # get large random dataset
        self.randomSamples = self.randomSamples["samples"]
=======
        self.trainingSamples = np.load('datasets/' + self.config.dataset.oracle + '.npy', allow_pickle=True).item()
        self.trainingSamples = self.trainingSamples['samples']
        # large random sample
        numSamples = min(int(1e4), self.config.dataset.dict_size ** self.config.dataset.max_length // 100) # either 1e4, or 1% of the sample space, whichever is smaller
        dataoracle = Oracle(self.config)
        self.randomSamples = dataoracle.initializeDataset(save=False, returnData=True, customSize=numSamples) # get large random dataset
        self.randomSamples = self.randomSamples['samples']

>>>>>>> 2127bb42

        self.policy_net.eval()
        with torch.no_grad():
            self.policy_net.storeLatent(
                self.model_state
            )  # pre-compute and store the model latent state to save time

    def evaluate(self, sample, output="Average"):  # just evaluate the proxy
        return self.proxyModel.evaluate(sample, output=output)

<<<<<<< HEAD
=======
    def getActionState(self, sample):
        '''
        get the proxy model predictions and sample distances
        :param sample:
        :return:
        '''
        energies, uncertainties = self.proxyModel.evaluate(sample, output='Both')
        internalDist = binaryDistance(np.concatenate((sample, self.params.dict_size, self.modelStateSamples)),pairwise=False,extractInds=len(sample))
        datasetDist = binaryDistance(np.concatenate((sample, self.params.dict_size, self.trainingSamples)), pairwise=False, extractInds = len(sample))
        randomDist = binaryDistance(np.concatenate((sample, self.params.dict_size,self.randomSamples)), pairwise=False, extractInds=len(sample))
>>>>>>> 2127bb42

class QuerySelectionAgent(DQN):
    def __init__(self, params):
        super().__init__(params)
        self.memory = QuerySelectionReplayMemory(self.params["buffer_size"])

    def _create_models(self):
        """Creates the Online and Target DQNs

        """
        # Query network (and target network for DQN)
        # TODO add model state single variables to DQN net
        self.policy_net = QueryNetworkDQN(
            model_state_length=self.state_dataset_size,
            action_state_length=self.action_state_length,
            model_state_latent_dimension=self.model_state_latent_dimension,
            bias_average=1,  # TODO Figure out the query network bias trick from 2018 paper.
        ).to(self.device)
        self.target_net = QueryNetworkDQN(
            model_state_length=self.state_dataset_size,
            action_state_length=self.action_state_length,
            model_state_latent_dimension=self.model_state_latent_dimension,
            bias_average=1,  # TODO Figure out the query network bias trick from 2018 paper. #MK what are we biasing
        ).to(self.device)

        printRecord("Policy network has " + str(get_n_params(self.policy_net)) + " parameters.")

        # print("DQN Models created!")

    def evaluateQ(
        self, sample: np.array,
    ):
        """ get the q-value for a particular sample, given its 'action state'

        :param model_state: (torch.Variable) Torch tensor containing the model state representation.
        :param action_state: (torch.Variable) Torch tensor containing the action state representations.
        :param steps_done: (int) Number of aptamers labeled so far.
        :param test: (bool) Whether we are testing the DQN or training it. Disables greedy-epsilon when True.

        :return: Action (index of Sequence to Label)
        """
        action_state = self.getActionState(sample)

        self.policy_net.eval()
        with torch.no_grad():
            q_val = self.policy_net(action_state)

        return q_val

    def getActionState(self, sample):
        """
        get the proxy model predictions and sample distances
        :param sample:
        :return:
        """
        energies, uncertainties = self.proxyModel.evaluate(sample, output="Both")
        internalDist = binaryDistance(
            np.concatenate((sample, self.modelStateSamples)),
            pairwise=False,
            extractInds=len(sample),
        )
        datasetDist = binaryDistance(
            np.concatenate((sample, self.trainingSamples)), pairwise=False, extractInds=len(sample)
        )
        randomDist = binaryDistance(
            np.concatenate((sample, self.randomSamples)), pairwise=False, extractInds=len(sample)
        )

        actionState = []
        for i in range(len(sample)):
            actionState.append(
                [energies[i], uncertainties[i], internalDist[i], datasetDist[i], randomDist[i]]
            )
        self.actionState = torch.Tensor(actionState).to(self.device)
        return self.actionState  # return action state

    def train(self, memory_batch, BATCH_SIZE=32, GAMMA=0.999, dqn_epochs=1):
        """Train a q-function estimator on a minibatch.

        Train estimator on minibatch, partially copy
        optimised parameters to target_estimator.
        We use double DQN that means that estimator is
        used to select the best action, but target_estimator
        predicts the q-value.

        :(ReplayMemory) memory: Experience replay buffer
        :param Transition: definition of the experience replay tuple
        :param BATCH_SIZE: (int) Batch size to sample from the experience replay
        :param GAMMA: (float) Discount factor
        :param dqn_epochs: (int) Number of epochs to train the DQN
        """
        # Code adapted from https://pytorch.org/tutorials/intermediate/reinforcement_q_learning.html
        if len(memory_batch) < BATCH_SIZE:
            return
        print("Optimize model...")
        print(len(memory_batch))
        self.policy_net.train()
        loss_item = 0
        for ep in range(dqn_epochs):
            self.optimizer.zero_grad()
            transitions = memory_batch.sample(BATCH_SIZE)
            for transition in transitions:
                # Get Target q-value function value for the action at s_t+1
                # that yields the highest discounted return
                with torch.no_grad():
                    # Get Q-values for every action
                    q_val_ = [
                        self.target_net(
                            transition.next_model_state.detach(), action_i_state.detach()
                        )
                        for action_i_state in transition.next_action_state
                    ]

                    action_i = torch.argmax(torch.stack(q_val_))

                max_next_q_value = self.policy_net(
                    transition.next_model_state.detach(),
                    transition.next_action_state[action_i].detach(),
                )

                # Get Predicted Q-values at s_t
                online_q_values = self.policy_net(
                    transition.model_state.detach(), transition.action_state[action_taken].detach()
                )
                # Compute the Target Q values (No future return if terminal).
                # Use Bellman Equation which essentially states that sum of r_t+1 and the max_q_value at time t+1
                # is the target/expected value of the Q-function at time t.
                target_q_values = (
                    (max_next_q_value * GAMMA) + transition.reward
                    if transition.terminal
                    else transition.reward
                )

                # Compute MSE loss Comparing Q(s) obtained from Online Policy to
                # target Q value (Q'(s)) obtained from Target Network + Bellman Equation
                loss = F.mse_loss(online_q_values, target_q_values)
                loss_item += loss.item()
                loss.backward()
            self.optimizer.step()

            del loss
            del transitions


class ParameterUpdateAgent(DQN):
    def __init__(self, params):
        super().__init__(params)
        self.memory = ParameterUpdateReplayMemory(self.params["buffer_size"])

    def _create_models(self):
        """Creates the Online and Target DQNs

        """
        # Query network (and target network for DQN)
        self.policy_net = ParameterUpdateDQN(
            model_state_length=self.state_dataset_size,
            model_state_latent_dimension=self.model_state_latent_dimension,
            bias_average=1,  # TODO Figure out the query network bias trick from 2018 paper.
        ).to(self.device)
        self.target_net = ParameterUpdateDQN(
            model_state_length=self.state_dataset_size,
            model_state_latent_dimension=self.model_state_latent_dimension,
            bias_average=1,  # TODO Figure out the query network bias trick from 2018 paper. #MK what are we biasing
        ).to(self.device)

        printRecord("Policy network has " + str(get_n_params(self.policy_net)) + " parameters.")

        # print("DQN Models created!")

    def train(self, memory_batch, BATCH_SIZE=32, GAMMA=0.999, dqn_epochs=1):
        """Train a q-function estimator on a minibatch.

        Train estimator on minibatch, partially copy
        optimised parameters to target_estimator.
        We use double DQN that means that estimator is
        used to select the best action, but target_estimator
        predicts the q-value.

        :(ReplayMemory) memory: Experience replay buffer
        :param Transition: definition of the experience replay tuple
        :param BATCH_SIZE: (int) Batch size to sample from the experience replay
        :param GAMMA: (float) Discount factor
        :param dqn_epochs: (int) Number of epochs to train the DQN
        """
        # Code adapted from https://pytorch.org/tutorials/intermediate/reinforcement_q_learning.html
        if len(memory_batch) < BATCH_SIZE:
            return
        print("Optimize model...")
        print(len(memory_batch))
        self.policy_net.train()
        loss_item = 0
        for ep in range(dqn_epochs):
            self.optimizer.zero_grad()
            transitions = memory_batch.sample(BATCH_SIZE)
            for transition in transitions:
                # Get Target q-value function value for the action at s_t+1
                # that yields the highest discounted return
                with torch.no_grad():
                    # Get Q-values for every action
                    q_val_ = self.target_net(transition.next_model_state.detach())

                    action_i = torch.argmax(q_val_)

                max_next_q_value = self.policy_net(transition.next_model_state.detach())[action_i]

                # Get Predicted Q-values at s_t
                online_q_value = self.policy_net(transition.model_state.detach())[
                    transition.action
                ]
                # Compute the Target Q values (No future return if terminal).
                # Use Bellman Equation which essentially states that sum of r_t+1 and the max_q_value at time t+1
                # is the target/expected value of the Q-function at time t.
                target_q_value = (
                    (max_next_q_value * GAMMA) + transition.reward
                    if transition.terminal
                    else transition.reward
                )

                # Compute MSE loss Comparing Q(s) obtained from Online Policy to
                # target Q value (Q'(s)) obtained from Target Network + Bellman Equation
                loss = F.mse_loss(online_q_value, target_q_value)
                loss_item += loss.item()
                loss.backward()
            self.optimizer.step()

            del loss
            del transitions<|MERGE_RESOLUTION|>--- conflicted
+++ resolved
@@ -36,23 +36,6 @@
 
         """
 
-<<<<<<< HEAD
-        torch.manual_seed(params.model_seed)
-        self.params = params
-        self.exp_name = "learned_"
-        self.load = False if params.qmodel_preload_path is None else True
-        self.action_state_length = 5  # [energy, variance, 3 distance metrics]
-        self.singleton_state_variables = (
-            5  # [test loss, test std, n proxy models, cluster cutoff and elapsed time]
-        )
-        self.state_dataset_size = int(
-            params.model_state_size * self.action_state_length + self.singleton_state_variables
-        )  # This depends on size of dataset V
-        self.model_state_latent_dimension = (
-            params.querier_latent_space_width
-        )  # latent dim of model state
-        self.device = params.device
-=======
         torch.manual_seed(config.seeds.model)
         self.config = config
         self.exp_name = 'learned_'
@@ -62,7 +45,6 @@
         self.state_dataset_size = int(config.querier.model_state_size * self.action_state_length + self.singleton_state_variables) # This depends on size of dataset V
         self.model_state_latent_dimension = config.querier.latent_space_width # latent dim of model state
         self.device = config.device
->>>>>>> 2127bb42
 
         # Magic Hyperparameters for Greedy Sampling in Action Selection
         self.EPS_START = 0.9
@@ -206,21 +188,6 @@
         # model state samples
         self.modelStateSamples = model_state_dict["best cluster samples"]
         # training dataset
-<<<<<<< HEAD
-        self.trainingSamples = np.load(
-            "datasets/" + self.params.dataset + ".npy", allow_pickle=True
-        ).item()
-        self.trainingSamples = self.trainingSamples["samples"]
-        # large random sample
-        numSamples = min(
-            int(1e4), self.params.dict_size ** self.params.max_sample_length // 100
-        )  # either 1e4, or 1% of the sample space, whichever is smaller
-        dataoracle = Oracle(self.params)
-        self.randomSamples = dataoracle.initializeDataset(
-            save=False, returnData=True, customSize=numSamples
-        )  # get large random dataset
-        self.randomSamples = self.randomSamples["samples"]
-=======
         self.trainingSamples = np.load('datasets/' + self.config.dataset.oracle + '.npy', allow_pickle=True).item()
         self.trainingSamples = self.trainingSamples['samples']
         # large random sample
@@ -229,7 +196,6 @@
         self.randomSamples = dataoracle.initializeDataset(save=False, returnData=True, customSize=numSamples) # get large random dataset
         self.randomSamples = self.randomSamples['samples']
 
->>>>>>> 2127bb42
 
         self.policy_net.eval()
         with torch.no_grad():
@@ -240,8 +206,6 @@
     def evaluate(self, sample, output="Average"):  # just evaluate the proxy
         return self.proxyModel.evaluate(sample, output=output)
 
-<<<<<<< HEAD
-=======
     def getActionState(self, sample):
         '''
         get the proxy model predictions and sample distances
@@ -252,7 +216,6 @@
         internalDist = binaryDistance(np.concatenate((sample, self.params.dict_size, self.modelStateSamples)),pairwise=False,extractInds=len(sample))
         datasetDist = binaryDistance(np.concatenate((sample, self.params.dict_size, self.trainingSamples)), pairwise=False, extractInds = len(sample))
         randomDist = binaryDistance(np.concatenate((sample, self.params.dict_size,self.randomSamples)), pairwise=False, extractInds=len(sample))
->>>>>>> 2127bb42
 
 class QuerySelectionAgent(DQN):
     def __init__(self, params):
