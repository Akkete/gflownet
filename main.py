--- conflicted
+++ resolved
@@ -3,31 +3,21 @@
 
 # TODO
 ==> incorporate gFlowNet
-<<<<<<< HEAD
     -> model state calculation
     -> training and sampling print statements
         => training performance
         => sample quality e.g., diversity, span, best scores averages, whatever
-    -> add option for test mode to slash model size and training epochs
-    -> speedup - larger batch sizes / early stopping?
-    -> investigate 'invalid action' error
-    -> investigate 'action could not be sampled from model' error
-==> RL training and testing
-==> add a function for tracking dataset distances and adjusting the cutoff
-==> update and test beluga requirements
-=======
-    -> speedup - larger batch sizes / early stopping / larger batches - let's do profiling
-    -> add flag for gflownet convergence - epoch limit OR loss convergence
+        -> print flag on gflownet convergence - epoch limit OR loss convergence
     -> hardcode padding rules - in case it is poorly trained, it should never be able to add a base after the end of the chain
     -> iteratively resample gflownet to remove duplicates until desired sample number is reached 
     -> merge gflownet oracles with standard oracle class
     -> switch gflownet training tqdm from iters to log convergence
     -> make sure gflownet scores are aligned with AL optimization target (minimization)
+    -> add option for test mode to slash model size and training epochs
 ==> RL training and testing
 ==> add a function for tracking dataset distances and adjusting the cutoff
-==> add YAML params
-==> update and test beluga requirements 
->>>>>>> 418ee4d6
+==> update and test beluga requirements
+
 
 low priority /long term
 ==> consider augment binary distance metric with multi-base motifs - or keep current setup (minimum single mutations)
@@ -39,7 +29,6 @@
 known issues
 ==> training parallelism hangs on iteration #2 on linux
 
-<<<<<<< HEAD
 """
 print("Imports...", end="")
 import sys
@@ -82,6 +71,7 @@
                     config_aux[k] = val
                 else:
                     config_aux = config_aux[k]
+
 
     # Read YAML config
     if args.yaml_config:
@@ -488,137 +478,6 @@
 # TODO: save final config in workdir
     al = activeLearner.ActiveLearning(config)
     if config.al.mode == "initalize":
-=======
-'''
-
-# get command line input
-parser = argparse.ArgumentParser()
-# high level
-parser.add_argument('--run_num', type=int, default=0)
-parser.add_argument('--sampler_seed', type=int, default=0) # seed for MCMC modelling (each set of gammas gets a slightly different seed)
-parser.add_argument('--model_seed', type=int, default=0) # seed used for model ensemble (each model gets a slightly different seed)
-parser.add_argument('--init_dataset_seed', type=int, default=0) # if we are using a toy dataset, it may take a specific seed
-parser.add_argument('--toy_oracle_seed', type=int, default=0) # if we are using a toy dataset, it may take a specific seed
-parser.add_argument('--machine', type = str, default = 'local') # 'local' or 'cluster' (assumed linux env)
-parser.add_argument("--device", default="cpu", type=str) # 'cuda' or 'cpu'
-parser.add_argument('--explicit_run_enumeration', type = bool, default = False) # if this is True, the next run be fresh, in directory 'run%d'%run_num, if false, regular behaviour. Note: only use this on fresh runs
-parser.add_argument('--workdir', type = str, default = None) # Working directory
-# dataset settings
-parser.add_argument('--dataset_type', type = str, default = 'toy') # Toy oracle is very fast to sample
-parser.add_argument('--dataset', type=str, default='linear')
-parser.add_argument('--init_dataset_length', type = int, default = int(1e2)) # number of items in the initial (toy) dataset
-parser.add_argument('--dict_size', type = int, default = 4) # number of possible choices per-state, e.g., [0,1] would be two, [1,2,3,4] (representing ATGC) would be 4 - with variable length, 0's are added for padding
-parser.add_argument('--variable_sample_length', type = bool, default = True) # models will sample within ranges set below
-parser.add_argument('--min_sample_length', type = int, default = 10)
-parser.add_argument('--max_sample_length', type = int, default = 40)
-parser.add_argument('--sample_tasks', type = int, default = 1) # WIP unfinished for multi-task training - how many outputs per oracle? (only nupack currently  setup for > 1 output)
-# AL settings
-parser.add_argument('--sample_method', type=str, default='mcmc') # 'mcmc', 'gflownet'
-parser.add_argument('--query_mode', type=str, default='energy') # 'random', 'energy', 'uncertainty', 'heuristic', 'learned' # different modes for query construction
-parser.add_argument('--test_mode', type = bool, default = False) # if true, automatically set parameters for a quick test run
-parser.add_argument('--pipeline_iterations', type = int, default = 10) # number of cycles with the oracle
-parser.add_argument('--query_selection', type = str, default = 'clustering') # agglomerative 'clustering', 'cutoff' or strictly 'argmin' based query construction
-parser.add_argument('--minima_dist_cutoff', type = float, default = 0.25) # minimum distance (normalized, binary) between distinct minima or between clusters in agglomerative clustering OR 'cutoff' batch selection
-parser.add_argument('--queries_per_iter', type = int, default = 100) # maximum number of questions we can ask the oracle per cycle
-parser.add_argument('--mode', type = str, default = 'training') # 'training'  'evaluation' 'initialize' - only training currently useful
-parser.add_argument('--debug', type = bool, default = True)
-parser.add_argument('--no_bbdob', type = bool, default = True) # do not import bbdob
-# querier settings
-parser.add_argument('--model_state_size', type = int, default = 30) # number of selected datapoints of model evaluations
-parser.add_argument('--qmodel_opt', type = str, default = 'SGD') # optimizer for q-network
-parser.add_argument('--qmodel_momentum', type = float, default = 0.95) # momentum for q-network
-parser.add_argument('--qmodel_preload_path', type = str, default = None) # location of pre-trained qmodel
-parser.add_argument('--querier_latent_space_width', type = int, default = 10)
-# gFlownet settings
-parser.add_argument("--model_ckpt", default=None, type=str)
-parser.add_argument("--progress", action="store_true")
-parser.add_argument("--learning_rate", default=1e-3, help="Learning rate", type=float)
-parser.add_argument("--opt", default="adam", type=str)
-parser.add_argument("--adam_beta1", default=0.9, type=float)
-parser.add_argument("--adam_beta2", default=0.999, type=float)
-parser.add_argument("--momentum", default=0.9, type=float)
-parser.add_argument("--mbsize", default=16, help="Minibatch size", type=int)
-parser.add_argument("--train_to_sample_ratio", default=1, type=float)
-parser.add_argument("--n_hid", default=256, type=int)
-parser.add_argument("--n_layers", default=2, type=int)
-parser.add_argument("--gflownet_train_steps", default=1000, type=int) # gflownet training steps
-parser.add_argument("--num_empirical_loss",default=200000,type=int,help="Number of samples used to compute the empirical distribution loss")
-parser.add_argument('--batch_reward', type=bool, default=True) # If True, compute rewards after batch is formed
-parser.add_argument("--bootstrap_tau", default=0.0, type=float)
-parser.add_argument("--clip_grad_norm", default=0.0, type=float)
-parser.add_argument("--comet_project", default=None, type=str)
-parser.add_argument("-t", "--tags", nargs="*", help="Comet.ml tags", default=[], type=str)
-# proxy model settings
-parser.add_argument('--proxy_model_type', type = str, default = 'mlp') # type of proxy model - mlp or transformer
-parser.add_argument('--training_parallelism', type = bool, default = False) # fast enough on GPU without paralellism - True doesn't always work on linux
-parser.add_argument('--proxy_model_ensemble_size', type = int, default = 5) # number of models in the ensemble
-parser.add_argument('--proxy_model_width', type = int, default = 12) # number of neurons per proxy NN layer
-parser.add_argument('--embedding_dim', type = int, default = 256) # embedding dimension for transformer only
-parser.add_argument('--proxy_model_layers', type = int, default = 1) # number of layers in NN proxy models (transformer encoder layers OR MLP layers)
-parser.add_argument('--proxy_training_batch_size', type = int, default = 10)
-parser.add_argument('--proxy_max_epochs', type = int, default = 200)
-parser.add_argument('--proxy_shuffle_dataset', type = bool, default = True) # give each model in the ensemble a uniquely shuffled dataset
-#sampler settings
-parser.add_argument('--mcmc_sampling_time', type = int, default = int(5e3)) # at least 1e4 is recommended for convergence
-parser.add_argument('--mcmc_num_samplers', type = int, default = 5) # minimum number of gammas over which to search for each sampler (if doing in parallel, we may do more if we have more CPUs than this)
-parser.add_argument('--post_gflownet_annealing', type=bool, default=True) # run short low temperature MCMC on most promising gflownet outputs to find their local minima
-parser.add_argument('--post_annealing_time', type=int, default=int(1e3)) # run short low temperature MCMC on most promising gflownet outputs to find their local minima
-parser.add_argument('--post_annealing_samples', type=int, default=int(1e2)) # run short low temperature MCMC on most promising gflownet outputs to find their local minima
-parser.add_argument('--gflownet_n_samples', type = int, default = 100) # Sequences to sample from GFLowNet
-parser.add_argument('--stun_min_gamma', type = float, default = -3)
-parser.add_argument('--stun_max_gamma', type = float, default = 1)
-
-params = parser.parse_args()
-
-# normalize seeds
-params.model_seed = params.model_seed % 10
-params.init_dataset_seed = params.init_dataset_seed % 10
-params.toy_oracle_seed = params.toy_oracle_seed % 10
-params.sampler_seed = params.sampler_seed % 10
-
-#====================================
-if params.mode == 'evaluation':
-    params.pipeline_iterations = 1
-
-if params.test_mode:
-    params.gflownet_train_steps = 5
-    parser.mbsize = 4
-    parser.n_hid=16
-    parser.n_layers=1
-    parser.gflownet_n_samples=100  # Sequences to sample from GFLowNet
-    params.pipeline_iterations = 3
-    params.init_dataset_length = 100
-    params.queries_per_iter = 100
-    params.mcmc_sampling_time = int(1e3)
-    params.post_annealing_time = int(1e2)
-    params.mcmc_num_samplers = 2
-    params.proxy_model_ensemble_size = 2
-    params.proxy_max_epochs = 5
-    params.proxy_model_width = 12
-    params.proxy_model_layers = 1  # for cluster batching
-    params.embedding_dim = 12  # embedding dimension
-    params.proxy_training_batch_size = 10  # model training batch size
-    params.min_sample_length, params.max_sample_length = [10, 20]  # minimum input sequence length and # maximum input sequence length (inclusive) - or fixed sample size if 'variable sample length' is false
-    params.dict_size = 4  # number of possible choices per-state, e.g., [0,1] would be two, [1,2,3,4] (representing ATGC) would be 4
-
-# gflownet params
-params.horizon = params.max_sample_length
-params.nalphabet = params.dict_size
-params.func = params.dataset
-# paths
-if not params.workdir and params.machine == "cluster":
-    params.workdir = "/home/kilgourm/scratch/learnerruns"
-elif not params.workdir and params.machine == "local":
-    params.workdir = (
-        "C:/Users\mikem\Desktop/activeLearningRuns"  #'/home/mkilgour/learnerruns'#
-    )
-
-#=====================================
-if __name__ == '__main__':
-    print("Args:\n" + "\n".join([f"    {k:20}: {v}" for k, v in vars(params).items()]))
-    al = activeLearner.ActiveLearning(params)
-    if params.mode == 'initalize':
->>>>>>> 418ee4d6
         printRecord("Initialized!")
     elif config.al.mode == "training":
         al.runPipeline()
