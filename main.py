"""
Runnable script with hydra capabilities
"""
import sys
import random
import hydra
from omegaconf import OmegaConf, DictConfig
from gflownet.utils.common import flatten_config
import numpy as np
import copy


@hydra.main(config_path="./config", config_name="main")
def main(config):
    # Reset seed for job-name generation in multirun jobs
    random.seed(None)
    # Log config
    log_config = flatten_config(OmegaConf.to_container(config, resolve=True), sep="/")
    log_config = {"/".join(("config", key)): val for key, val in log_config.items()}
    logger = None
    if config.log.skip == False:
        logger = hydra.utils.instantiate(config.logger, config, _recursive_=False)
    # The proxy is required in the env for scoring: might be an oracle or a model
    proxy = hydra.utils.instantiate(config.proxy, device=config.device)
    # The proxy is passed to env and used for computing rewards
    env = hydra.utils.instantiate(config.env, proxy=proxy)
    gflownet = hydra.utils.instantiate(
<<<<<<< HEAD
        config.gflownet, env=env, buffer=config.env.buffer, device=config.device
    )
    gflownet.train()

    batch, times = gflownet.sample_batch(env, config.n_samples, train=False)
    _, _, _ = gflownet.evaluate(
        batch, oracle=proxy, performance=True, diversity=True, novelty=False
    )
=======
        config.gflownet,
        env=env,
        buffer=config.env.buffer,
        logger=logger,
        log_dir=config.logger.logdir,
    )
    gflownet.train()

    # sample from the oracle, not from a proxy model
    batch, times = gflownet.sample_batch(env, config.n_samples, train=False)
    print(gflownet.buffer.replay)
>>>>>>> df51c68c


if __name__ == "__main__":
    main()
    sys.exit()<|MERGE_RESOLUTION|>--- conflicted
+++ resolved
@@ -25,8 +25,8 @@
     # The proxy is passed to env and used for computing rewards
     env = hydra.utils.instantiate(config.env, proxy=proxy)
     gflownet = hydra.utils.instantiate(
-<<<<<<< HEAD
-        config.gflownet, env=env, buffer=config.env.buffer, device=config.device
+        config.gflownet, env=env, buffer=config.env.buffer, device=config.device, logger=logger,
+        log_dir=config.logger.logdir,
     )
     gflownet.train()
 
@@ -34,19 +34,6 @@
     _, _, _ = gflownet.evaluate(
         batch, oracle=proxy, performance=True, diversity=True, novelty=False
     )
-=======
-        config.gflownet,
-        env=env,
-        buffer=config.env.buffer,
-        logger=logger,
-        log_dir=config.logger.logdir,
-    )
-    gflownet.train()
-
-    # sample from the oracle, not from a proxy model
-    batch, times = gflownet.sample_batch(env, config.n_samples, train=False)
-    print(gflownet.buffer.replay)
->>>>>>> df51c68c
 
 
 if __name__ == "__main__":
