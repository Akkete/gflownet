--- conflicted
+++ resolved
@@ -203,11 +203,7 @@
 
 
 class GFlowNetAgent:
-<<<<<<< HEAD
-    def __init__(self, args, comet=None, proxy=None, al_iter=0, test_path=None):
-=======
-    def __init__(self, args, comet=None, proxy=None, al_iter=-1):
->>>>>>> 4f4e4cc1
+    def __init__(self, args, comet=None, proxy=None, al_iter=-1, test_path=None):
         # Misc
         self.rng = np.random.RandomState(int(time.time()))
         self.debug = args.debug
