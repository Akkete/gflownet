"""
GFlowNet
TODO:
    - Seeds
"""
from comet_ml import Experiment
from argparse import ArgumentParser
import copy
import gzip
import heapq
import itertools
import os
import pickle
from collections import defaultdict
from itertools import count, product
from pathlib import Path
import yaml
import time

import numpy as np
from scipy.stats import norm
from tqdm import tqdm
import torch
import torch.nn as nn
from torch.distributions.categorical import Categorical

from oracles import linearToy, toyHamiltonian, PottsEnergy, seqfoldScore, nupackScore
from utils import get_config, namespace2dict, numpy2python

# Float and Long tensors
_dev = [torch.device("cpu")]
tf = lambda x: torch.FloatTensor(x).to(_dev[0])
tl = lambda x: torch.LongTensor(x).to(_dev[0])


def add_args(parser):
    """
    Adds command-line arguments to parser

    Returns:
        argparse.Namespace: the parsed arguments
    """
    args2config = {}
    # YAML config
    parser.add_argument(
        "-y",
        "--yaml_config",
        default=None,
        type=str,
        help="YAML configuration file",
    )
    args2config.update({"yaml_config": ["yaml_config"]})
    # General
    parser.add_argument("--workdir", default=None, type=str)
    args2config.update({"workdir": ["workdir"]})
    parser.add_argument("--device", default="cpu", type=str)
    args2config.update({"device": ["gflownet", "device"]})
    parser.add_argument("--progress", action="store_true")
    args2config.update({"progress": ["gflownet", "progress"]})
    parser.add_argument("--debug", action="store_true")
    args2config.update({"debug": ["debug"]})
    parser.add_argument("--model_ckpt", default=None, type=str)
    args2config.update({"model_ckpt": ["gflownet", "model_ckpt"]})
    parser.add_argument("--ckpt_period", default=None, type=int)
    args2config.update({"ckpt_period": ["gflownet", "ckpt_period"]})
    # Training hyperparameters
    parser.add_argument(
        "--early_stopping",
        default=0.01,
        help="Threshold loss for early stopping",
        type=float,
    )
    args2config.update({"early_stopping": ["gflownet", "early_stopping"]})
    parser.add_argument(
        "--ema_alpha",
        default=0.5,
        help="alpha coefficient for exponential moving average",
        type=float,
    )
    args2config.update({"ema_alpha": ["gflownet", "ema_alpha"]})
    parser.add_argument(
        "--learning_rate", default=1e-4, help="Learning rate", type=float
    )
    args2config.update({"learning_rate": ["gflownet", "learning_rate"]})
    parser.add_argument("--opt", default="adam", type=str)
    args2config.update({"opt": ["gflownet", "opt"]})
    parser.add_argument("--adam_beta1", default=0.9, type=float)
    args2config.update({"adam_beta1": ["gflownet", "adam_beta1"]})
    parser.add_argument("--adam_beta2", default=0.999, type=float)
    args2config.update({"adam_beta2": ["gflownet", "adam_beta2"]})
    parser.add_argument(
        "--reward_beta_init",
        default=1,
        type=float,
        help="Initial beta for exponential reward scaling",
    )
    args2config.update({"reward_beta_init": ["gflownet", "reward_beta_init"]})
    parser.add_argument(
        "--reward_max",
        default=1e6,
        type=float,
        help="Max reward to prevent numerical issues",
    )
    args2config.update({"reward_max": ["gflownet", "reward_max"]})
    parser.add_argument(
        "--reward_beta_mult",
        default=1.25,
        type=float,
        help="Multiplier for rescaling beta during training",
    )
    args2config.update({"reward_beta_mult": ["gflownet", "reward_beta_mult"]})
    parser.add_argument(
        "--reward_beta_period",
        default=-1,
        type=float,
        help="Period (number of iterations) for beta rescaling",
    )
    args2config.update({"reward_beta_period": ["gflownet", "reward_beta_period"]})
    parser.add_argument("--momentum", default=0.9, type=float)
    args2config.update({"momentum": ["gflownet", "momentum"]})
    parser.add_argument("--mbsize", default=16, help="Minibatch size", type=int)
    args2config.update({"mbsize": ["gflownet", "mbsize"]})
    parser.add_argument("--train_to_sample_ratio", default=1, type=float)
    args2config.update({"train_to_sample_ratio": ["gflownet", "train_to_sample_ratio"]})
    parser.add_argument("--n_hid", default=256, type=int)
    args2config.update({"n_hid": ["gflownet", "n_hid"]})
    parser.add_argument("--n_layers", default=2, type=int)
    args2config.update({"n_layers": ["gflownet", "n_layers"]})
    parser.add_argument("--n_train_steps", default=20000, type=int)
    args2config.update({"n_train_steps": ["gflownet", "n_iter"]})
    parser.add_argument(
        "--num_empirical_loss",
        default=200000,
        type=int,
        help="Number of samples used to compute the empirical distribution loss",
    )
    args2config.update({"num_empirical_loss": ["gflownet", "num_empirical_loss"]})
    parser.add_argument("--clip_grad_norm", default=0.0, type=float)
    args2config.update({"clip_grad_norm": ["gflownet", "clip_grad_norm"]})
    # Environment
    parser.add_argument("--func", default="arbitrary_i")
    args2config.update({"func": ["gflownet", "func"]})
    parser.add_argument(
        "--horizon",
        default=42,
        help="Maximum number of episodes; maximum sequence length",
        type=int,
    )
    args2config.update({"horizon": ["gflownet", "horizon"]})
    parser.add_argument("--nalphabet", default=4, type=int)
    args2config.update({"nalphabet": ["gflownet", "nalphabet"]})
    parser.add_argument("--min_word_len", default=1, type=int)
    args2config.update({"min_word_len": ["gflownet", "min_word_len"]})
    parser.add_argument("--max_word_len", default=1, type=int)
    args2config.update({"max_word_len": ["gflownet", "max_word_len"]})
    args2config.update({"learning_rate": ["gflownet", "learning_rate"]})
    # Sampling
    parser.add_argument("--bootstrap_tau", default=0.0, type=float)
    args2config.update({"bootstrap_tau": ["gflownet", "bootstrap_tau"]})
    parser.add_argument("--batch_reward", action="store_true")
    args2config.update({"batch_reward": ["gflownet", "batch_reward"]})
    # Comet
    parser.add_argument("--comet_project", default=None, type=str)
    args2config.update({"comet_project": ["gflownet", "comet", "project"]})
    parser.add_argument(
        "-t", "--tags", nargs="*", help="Comet.ml tags", default=[], type=str
    )
    args2config.update({"tags": ["gflownet", "comet", "tags"]})
    return parser, args2config


def set_device(dev):
    _dev[0] = dev


class AptamerSeq:
    """
    Aptamer sequence environment

    Attributes
    ----------
    horizon : int
        Maximum length of the sequences

    nalphabet : int
        Number of letters in the alphabet

    seq : list
        Representation of a sequence (state), as a list of length horizon where each
        element is the index of a letter in the alphabet, from 0 to (nalphabet - 1).

    done : bool
        True if the sequence has reached a terminal state (maximum length, or stop
        action executed.

    func : str
        Name of the reward function

    proxy : lambda
        Proxy model
    """

    def __init__(
        self,
        horizon=42,
        nalphabet=4,
        min_word_len=1,
        max_word_len=1,
        func="default",
        proxy=None,
        allow_backward=False,
        debug=False,
        reward_beta=1,
    ):
        self.horizon = horizon
        self.nalphabet = nalphabet
        self.min_word_len = min_word_len
        self.max_word_len = max_word_len
        self.seq = []
        self.done = False
        self.func = func
        if proxy:
            self.proxy = proxy
        else:
            self.proxy = {
                "default": None,
                "arbitrary_i": self.reward_arbitrary_i,
                "linear": linearToy,
                "innerprod": toyHamiltonian,
                "potts": PottsEnergy,
                "seqfold": seqfoldScore,
<<<<<<< HEAD
                "nupack energy": lambda x: nupackScore(returnFunc='energy'),
                "nupack pairs": lambda x: -nupackScore(returnFunc='pairs'),
                "nupack pins": lambda x: -nupackScore(returnFunc='hairpins'),

=======
                "nupack energy": lambda x: nupackScore(x, returnFunc="energy"),
                "nupack pairs": lambda x: nupackScore(x, returnFunc="pairs"),
                "nupack pins": lambda x: nupackScore(x, returnFunc="hairpins"),
>>>>>>> 8c0d3337
            }[self.func]
        self.reward = (
            lambda x: [0]
            if not self.done
            else self.proxy2reward(self.proxy(self.seq2oracle(x)))
        )
        self.allow_backward = allow_backward
        self._true_density = None
        self.debug = debug
        self.reward_beta = reward_beta
        self.action_space = self.get_actions_space(
            self.nalphabet, np.arange(self.min_word_len, self.max_word_len + 1)
        )
        self.nactions = len(self.action_space)

    def get_actions_space(self, nalphabet, valid_wordlens):
        """
        Constructs with all possible actions
        """
        alphabet = [a for a in range(nalphabet)]
        actions = []
        for r in valid_wordlens:
            actions_r = [el for el in product(alphabet, repeat=r)]
            actions += actions_r
        return actions

    def reward_arbitrary_i(self, seq):
        if len(seq) > 0:
            return (seq[-1] + 1) * len(seq)
        else:
            return 0

    def seq2oracle(self, seq):
        """
        Prepares a sequence in "GFlowNet format" for the oracles.

        Args
        ----
        seq : list of lists
            List of sequences.
        """
        queries = [s + [-1] * (self.horizon - len(s)) for s in seq]
        queries = np.array(queries, dtype=int)
        if queries.ndim == 1:
            queries = queries[np.newaxis, ...]
        queries += 1
        if queries.shape[1] == 1:
            import ipdb

            ipdb.set_trace()
            queries = np.column_stack((queries, np.zeros(queries.shape[0])))
        return queries

    def reward_batch(self, seq, done):
        seq = [s for s, d in zip(seq, done) if d]
        reward = np.zeros(len(done))
        reward[list(done)] = self.proxy2reward(self.proxy(self.seq2oracle(seq)))
        return reward

    def proxy2reward(self, proxy_vals):
        """
        Prepares the output of an oracle for GFlowNet.
        """
        if "pins" in self.func or "pairs" in self.func:
            return np.exp(self.reward_beta * proxy_vals)
        else:
            return np.exp(-self.reward_beta * proxy_vals)

    def reward2proxy(self, reward):
        """
        Converts a "GFlowNet reward" into energy or values as returned by an oracle.
        """
        if "pins" in self.func or "pairs" in self.func:
            return np.log(reward) / self.reward_beta
        else:
            return -np.log(reward) / self.reward_beta

    def seq2obs(self, seq=None):
        """
        Transforms the sequence (state) given as argument (or self.seq if None) into a
        one-hot encoding. The output is a list of length nalphabet * nhorizon, where
        each n-th successive block of nalphabet elements is a one-hot encoding of the
        letter in the n-th position.

        Example:
          - Sequence: AACTG
          - State, seq: [0, 0, 1, 3, 2]
                         A, A, C, T, G
          - seq2obs(seq): [1, 0, 0, 0, 1, 0, 0, 0, 0, 1, 0, 0, 0, 0, 0, 1, 0, 0, 1, 0]
                          |     A    |      A    |      C    |      T    |      G    |

        If horizon > len(s), the last (horizon - len(s)) blocks are all 0s.
        """
        if seq is None:
            seq = self.seq

        z = np.zeros((self.nalphabet * self.horizon), dtype=np.float32)

        if len(seq) > 0:
            if hasattr(
                seq[0], "device"
            ):  # if it has a device at all, it will be cuda (CPU numpy array has no dev
                seq = [subseq.cpu().detach().numpy() for subseq in seq]

            z[(np.arange(len(seq)) * self.nalphabet + seq)] = 1
        return z

    def obs2seq(self, obs):
        """
        Transforms the one-hot encoding version of a sequence (state) given as argument
        into a a sequence of letter indices.

        Example:
          - Sequence: AACTG
          - obs: [1, 0, 0, 0, 1, 0, 0, 0, 0, 1, 0, 0, 0, 0, 0, 1, 0, 0, 1, 0]
                 |     A    |      A    |      C    |      T    |      G    |
          - seq: [0, 0, 1, 3, 2]
                  A, A, C, T, G
        """
        obs_mat = np.reshape(obs, (self.horizon, self.nalphabet))
        seq = np.where(obs_mat)[1]
        return seq

    def seq2letters(self, seq, alphabet={0: "A", 1: "T", 2: "C", 3: "G"}):
        """
        Transforms a sequence given as a list of indices into a sequence of letters
        according to an alphabet.
        """
        return [alphabet[el] for el in seq]

    def reset(self):
        """
        Resets the environment
        """
        self.seq = []
        self.done = False
        return self

    def parent_transitions(self, seq, action):
        # TODO: valid parents must satisfy horizon constraint!!!
        """
        Determines all parents and actions that lead to sequence (state) seq

        Args
        ----
        seq : list
            Representation of a sequence (state), as a list of length horizon where each
        element is the index of a letter in the alphabet, from 0 to (nalphabet - 1).

        action : int
            Last action performed

        Returns
        -------
        parents : list
            List of parents as seq2obs(seq)

        actions : list
            List of actions that lead to seq for each parent in parents
        """
        if action == self.nactions:
            return [self.seq2obs(seq)], [action]
        else:
            parents = []
            actions = []
            for idx, a in enumerate(self.action_space):
                if seq[-len(a) :] == list(a):
                    parents.append(self.seq2obs(seq[: -len(a)]))
                    actions.append(idx)
        return parents, actions

    def step(self, action):
        """
        Define step given action and state.

        See: step_daug()
        See: step_chain()
        """
        if self.allow_backward:
            return self.step_chain(action)
        return self.step_dag(action)

    def step_dag(self, action):
        """
        Executes step given an action

        If action is smaller than nactions (no stop), add action to next
        position.

        See: step_daug()
        See: step_chain()

        Args
        ----
        a : int
            Index of action in the action space. a == nactions indicates "stop action"

        Returns
        -------
        self.seq : list
            The sequence after executing the action

        valid : bool
            False, if the action is not allowed for the current state, e.g. stop at the
            root state
        """
        if action < self.nactions:
            seq_next = self.seq + list(self.action_space[action])
            if len(seq_next) > self.horizon:
                valid = False
            else:
                self.seq = seq_next
                valid = True
            self.done = len(self.seq) == self.horizon
        else:
            if len(self.seq) == 0:
                valid = False
            else:
                self.done = True
                valid = True

        return self.seq, valid

    def true_density(self, max_states=1e6):
        """
        Computes the reward density (reward / sum(rewards)) of the whole space, if the
        dimensionality is smaller than specified in the arguments.

        Returns
        -------
        Tuple:
          - normalized reward for each state
          - states
          - (un-normalized) reward)
        """
        if self._true_density is not None:
            return self._true_density
        if self.nalphabet ** self.horizon > max_states:
            return (None, None, None)
        seq_all = np.int32(
            list(itertools.product(*[list(range(self.nalphabet))] * self.horizon))
        )
        traj_rewards, seq_end = zip(
            *[
                (self.proxy(seq), seq)
                for seq in seq_all
                if len(self.parent_transitions(seq, 0)[0]) > 0 or sum(seq) == 0
            ]
        )
        traj_rewards = np.array(traj_rewards)
        self._true_density = (
            traj_rewards / traj_rewards.sum(),
            list(map(tuple, seq_end)),
            traj_rewards,
        )
        return self._true_density


def make_mlp(layers_dim, act=nn.LeakyReLU(), tail=[]):
    """
    Defines an MLP with no top layer activation

    Args
    ----
    layers_dim : list
        Dimensionality of each layer

    act : Activation
        Activation function
    """
    return nn.Sequential(
        *(
            sum(
                [
                    [nn.Linear(idim, odim)] + ([act] if n < len(layers_dim) - 2 else [])
                    for n, (idim, odim) in enumerate(zip(layers_dim, layers_dim[1:]))
                ],
                [],
            )
            + tail
        )
    )


class GFlowNetAgent:
    def __init__(self, args, comet = None, proxy=None, alIter = 0):
        # Misc
        self.debug = args.debug
        self.device_torch = torch.device(args.gflownet.device)
        self.device = self.device_torch
        set_device(self.device_torch)
        self.lightweight = True
        self.tau = args.gflownet.bootstrap_tau
        self.ema_alpha = args.gflownet.ema_alpha
        self.early_stopping = args.gflownet.early_stopping
        self.reward_beta = args.gflownet.reward_beta_init
        self.reward_beta_mult = args.gflownet.reward_beta_mult
        self.reward_beta_period = args.gflownet.reward_beta_period
        if self.reward_beta_period in [None, -1]:
            self.reward_beta_period = np.inf
        self.reward_max = args.gflownet.reward_max
        self.alIter = alIter

        # Comet
        #if args.gflownet.comet.project:
        #    self.comet = Experiment(
        #        project_name=args.gflownet.comet.project, display_summary_level=0
        #    )
        #    if args.gflownet.comet.tags:
        #        if isinstance(args.gflownet.comet.tags, list):
        #            self.comet.add_tags(args.gflownet.comet.tags)
        #        else:
        #            self.comet.add_tag(args.gflownet.comet.tags)
        #    self.comet.log_parameters(vars(args))
        #    if "workdir" in args and Path(args.workdir).exists():
        #        with open(Path(args.workdir) / "comet.url", "w") as f:
        #            f.write(self.comet.url + "\n")
        #else:
        #    self.comet = None
        self.comet = comet
        # Environment
        self.env = AptamerSeq(
            args.gflownet.horizon,
            args.gflownet.nalphabet,
            args.gflownet.min_word_len,
            args.gflownet.max_word_len,
            func=args.gflownet.func,
            proxy=proxy,
            allow_backward=False,
            debug=self.debug,
            reward_beta=self.reward_beta,
        )
        self.envs = [
            AptamerSeq(
                args.gflownet.horizon,
                args.gflownet.nalphabet,
                args.gflownet.min_word_len,
                args.gflownet.max_word_len,
                func=args.gflownet.func,
                proxy=proxy,
                allow_backward=False,
                debug=self.debug,
                reward_beta=self.reward_beta,
            )
            for _ in range(args.gflownet.mbsize)
        ]
        self.batch_reward = args.gflownet.batch_reward
        # Model
        self.model = make_mlp(
            [args.gflownet.horizon * args.gflownet.nalphabet]
            + [args.gflownet.n_hid] * args.gflownet.n_layers
            + [self.env.nactions + 1]
        )
        if args.gflownet.model_ckpt:
            if "workdir" in args and Path(args.workdir).exists():
                if (Path(args.workdir) / "ckpts").exists():
                    self.model_path = (
                        Path(args.workdir) / "ckpts" / args.gflownet.model_ckpt
                    )
                else:
                    self.model_path = Path(args.workdir) / args.gflownet.model_ckpt
            else:
                self.model_path = args.gflownet.model_ckpt
            if self.model_path.exists():
                self.model.load_state_dict(torch.load(self.model_path))
        else:
            self.model_path = None
        self.ckpt_period = args.gflownet.ckpt_period
        if self.ckpt_period in [None, -1]:
            self.ckpt_period = np.inf
        self.model.to(self.device_torch)
        self.target = copy.deepcopy(self.model)
        # Training
        self.opt = make_opt(self.parameters(), args)
        self.n_train_steps = args.gflownet.n_iter
        self.mbsize = args.gflownet.mbsize
        self.progress = args.gflownet.progress
        self.clip_grad_norm = args.gflownet.clip_grad_norm
        self.num_empirical_loss = args.gflownet.num_empirical_loss
        self.ttsr = max(int(args.gflownet.train_to_sample_ratio), 1)
        self.sttr = max(int(1 / args.gflownet.train_to_sample_ratio), 1)

    def parameters(self):
        return self.model.parameters()

    def sample_many(self):
        """
        Builds a mini-batch of data

        Each item in the batch is a list of 5 elements:
            - all parents of the state
            - actions that lead to the state from each parent
            - reward of the state
            - the state, as seq2obs(seq)
            - done

        Args
        ----
        mbsize : int
            Mini-batch size
        """
        times = {
            "all": 0.0,
            "actions_model": 0.0,
            "actions_envs": 0.0,
            "rewards": 0.0,
        }
        t0_all = time.time()
        batch = []
        envs = [env.reset() for env in self.envs]
        while envs:
            seqs = [env.seq2obs() for env in envs]
            with torch.no_grad():
                t0_a_model = time.time()
                action_probs = self.model(tf(seqs))
                t1_a_model = time.time()
                times["actions_model"] += t1_a_model - t0_a_model
                if all(torch.isfinite(action_probs).flatten()):
                    actions = Categorical(logits=action_probs).sample()
                else:
                    actions = np.random.randint(
                        low=0, high=action_probs.shape[1], size=action_probs.shape[0]
                    )
                    if self.debug:
                        print("Action could not be sampled from model!")
            t0_a_envs = time.time()
            assert len(envs) == actions.shape[0]
            for env, action in zip(envs, actions):
                seq, valid = env.step(action)
                if valid:
                    parents, parents_a = env.parent_transitions(seq, action)
                    batch.append(
                        [
                            tf(parents),
                            tf(parents_a),
                            seq,
                            tf([env.seq2obs()]),
                            env.done,
                        ]
                    )
            envs = [env for env in envs if not env.done]
            t1_a_envs = time.time()
            times["actions_envs"] += t1_a_envs - t0_a_envs
        parents, parents_a, seqs, obs, done = zip(*batch)
        t0_rewards = time.time()
        rewards = env.reward_batch(seqs, done)
        t1_rewards = time.time()
        times["rewards"] += t1_rewards - t0_rewards
        rewards = [tf([r]) for r in rewards]
        done = [tf([d]) for d in done]
        batch = list(zip(parents, parents_a, rewards, obs, done))
        t1_all = time.time()
        times["all"] += t1_all - t0_all
        return batch, times

    def learn_from(self, it, batch):
        """
        Computes the loss of a batch

        Args
        ----
        it : int
            Iteration

        batch : ndarray
            A batch of data: every row is a state (list), corresponding to all states
            visited in each sequence in the batch.

        Returns
        -------
        loss : float
            Loss, as per Equation 12 of https://arxiv.org/abs/2106.04399v1

        term_loss : float
            Loss of the terminal nodes only

        flow_loss : float
            Loss of the intermediate nodes only
        """
        loginf = tf([1000])
        batch_idxs = tl(
            sum(
                [[i] * len(parents) for i, (parents, _, _, _, _) in enumerate(batch)],
                [],
            )
        )
        parents, actions, r, sp, done = map(torch.cat, zip(*batch))
        if self.debug and torch.any(r < 0):
            neg_r_idx = torch.where(r < 0)[0].tolist()
            for idx in neg_r_idx:
                obs = sp[idx].tolist()
                seq = list(self.env.obs2seq(seq))
                seq_oracle = self.env.seq2oracle([seq])
                output_proxy = self.env.proxy(seq_oracle)
                reward = self.env.proxy2reward(output_proxy)
                print(idx, output_proxy, reward)
                import ipdb

                ipdb.set_trace()
        parents_Qsa = self.model(parents)[
            torch.arange(parents.shape[0]), actions.long()
        ]

        if self.device.type == "cuda":
            in_flow = torch.log(
                torch.zeros((sp.shape[0],))
                .cuda()
                .index_add_(0, batch_idxs, torch.exp(parents_Qsa))
            )
        else:
            in_flow = torch.log(
                torch.zeros((sp.shape[0],)).index_add_(
                    0, batch_idxs, torch.exp(parents_Qsa)
                )
            )
        if self.tau > 0:
            with torch.no_grad():
                next_q = self.target(sp)
        else:
            next_q = self.model(sp)
        next_qd = next_q * (1 - done).unsqueeze(1) + done.unsqueeze(1) * (-loginf)
        out_flow = torch.logsumexp(torch.cat([torch.log(r)[:, None], next_qd], 1), 1)
        loss = (in_flow - out_flow).pow(2).mean()

        with torch.no_grad():
            term_loss = ((in_flow - out_flow) * done).pow(2).sum() / (
                done.sum() + 1e-20
            )
            flow_loss = ((in_flow - out_flow) * (1 - done)).pow(2).sum() / (
                (1 - done).sum() + 1e-20
            )

        if self.tau > 0:
            for a, b in zip(self.model.parameters(), self.target.parameters()):
                b.data.mul_(1 - self.tau).add_(self.tau * a)

        return loss, term_loss, flow_loss

    def train(self):

        # Metrics
        all_losses = []
        all_visited = []
        empirical_distrib_losses = []
        loss_term_ema = None
        loss_flow_ema = None

        # Train loop
        for i in tqdm(range(self.n_train_steps + 1)):  # , disable=not self.progress):
            t0_iter = time.time()
            data = []
            for j in range(self.sttr):
                batch, times = self.sample_many()
                data += batch
            rewards = [d[2][0].item() for d in data if bool(d[4].item())]
            proxy_vals = self.env.reward2proxy(rewards)
            for j in range(self.ttsr):
                losses = self.learn_from(
                    i * self.ttsr + j, data
                )  # returns (opt loss, *metrics)
                if (
                    not all([torch.isfinite(loss) for loss in losses])
                    or np.max(rewards) > self.reward_max
                ):
                    if self.debug:
                        print(
                            "Too large rewards: Skipping backward pass, increasing "
                            "reward temperature from -{:.4f} to -{:.4f} and cancelling "
                            "beta scheduling".format(
                                self.reward_beta,
                                self.reward_beta / self.reward_beta_mult,
                            )
                        )
                    self.reward_beta /= self.reward_beta_mult
                    self.reward_beta_period = np.inf
                    for env in [self.env] + self.envs:
                        env.reward_beta = self.reward_beta
                    all_losses.append([loss for loss in all_losses[-1]])
                else:
                    losses[0].backward()
                    if self.clip_grad_norm > 0:
                        torch.nn.utils.clip_grad_norm_(
                            self.parameters(), self.clip_grad_norm
                        )
                    self.opt.step()
                    self.opt.zero_grad()
                    all_losses.append([i.item() for i in losses])
            # Reward beta scaling
            if not i % self.reward_beta_period and i > 0:
                if self.debug:
                    print(
                        "\tDecreasing reward temperature from -{:.4f} to -{:.4f}".format(
                            self.reward_beta, self.reward_beta * self.reward_beta_mult
                        )
                    )
                self.reward_beta *= self.reward_beta_mult
                for env in [self.env] + self.envs:
                    env.reward_beta = self.reward_beta
            # Log
            seqs_batch = [
                tuple(self.env.obs2seq(d[3][0].tolist()))
                for d in data
                if bool(d[4].item())
            ]
            idx_best = np.argmax(rewards)
            seq_best = "".join(self.env.seq2letters(seqs_batch[idx_best]))
            if self.lightweight:
                all_losses = all_losses[-100:]
                all_visited = seqs_batch

            else:
                all_visited.extend(seqs_batch)
            if self.comet:
                self.comet.log_text(
                    seq_best + " / proxy: {}".format(proxy_vals[idx_best]), step=i
                )
                self.comet.log_metrics(
                    dict(
                        zip(
                            [
<<<<<<< HEAD
                                "mean_reward iter {}".format(self.alIter),
                                "max_reward iter {}".format(self.alIter),
                                "mean_energy iter {}".format(self.alIter),
                                "min_energy iter {}".format(self.alIter),
                                "mean_seq_length iter {}".format(self.alIter),
                                "batch_size iter {}".format(self.alIter),
                                "reward_beta iter {}".format(self.alIter),
=======
                                "mean_reward",
                                "max_reward",
                                "mean_proxy",
                                "min_proxy",
                                "max_proxy",
                                "mean_seq_length",
                                "batch_size",
                                "reward_beta",
>>>>>>> 8c0d3337
                            ],
                            [
                                np.mean(rewards),
                                np.max(rewards),
                                np.mean(proxy_vals),
                                np.min(proxy_vals),
                                np.max(proxy_vals),
                                np.mean([len(seq) for seq in seqs_batch]),
                                len(data),
                                self.reward_beta,
                            ],
                        )
                    ),
                    step=i,
                )
            if not i % 100:
                if not self.lightweight:
                    empirical_distrib_losses.append(
                        compute_empirical_distribution_error(
                            self.env, all_visited[-self.num_empirical_loss :]
                        )
                    )
                else:
                    empirical_distrib_losses.append((None, None))
                if self.progress:
                    k1, kl = empirical_distrib_losses[-1]
                    if self.debug:
                        print("Empirical L1 distance", k1, "KL", kl)
                        if len(all_losses):
                            print(
                                *[
                                    f"{np.mean([i[j] for i in all_losses[-100:]]):.5f}"
                                    for j in range(len(all_losses[0]))
                                ]
                            )
                if self.comet:
                    self.comet.log_metrics(
                        dict(
                            zip(
                                ["loss iter {}".format(self.alIter), "term_loss iter {}".format(self.alIter), "flow_loss iter {}".format(self.alIter)],
                                [loss.item() for loss in losses],
                            )
                        ),
                        step=i,
                    )
                    if not self.lightweight:
                        self.comet.log_metric(
                            "unique_states iter {}".format(self.alIter), np.unique(all_visited).shape[0], step=i
                        )
                # Save intermediate model
            if not i % self.ckpt_period and self.model_path:
                path = self.model_path.parent / Path(
                    self.model_path.stem
                    + "_iter{:06d}".format(i)
                    + self.model_path.suffix
                )
                torch.save(self.model.state_dict(), path)
            # Moving average of the loss for early stopping
            if loss_term_ema and loss_flow_ema:
                loss_term_ema = (
                    self.ema_alpha * losses[1] + (1.0 - self.ema_alpha) * loss_term_ema
                )
                loss_flow_ema = (
                    self.ema_alpha * losses[2] + (1.0 - self.ema_alpha) * loss_flow_ema
                )
                if (
                    loss_term_ema < self.early_stopping
                    and loss_flow_ema < self.early_stopping
                ):
                    break
            else:
                loss_term_ema = losses[1]
                loss_flow_ema = losses[2]

            # Log times
            t1_iter = time.time()
            times.update({"iter": t1_iter - t0_iter})
            times = {"time_{}".format(k): v for k, v in times.items()}
            if self.comet:
                self.comet.log_metrics(times, step=i)
        # Save final model
        if self.model_path:
            path = self.model_path.parent / Path(
                self.model_path.stem + "_final" + self.model_path.suffix
            )
            torch.save(self.model.state_dict(), path)
            torch.save(self.model.state_dict(), self.model_path)

        # Close comet
        #if self.comet:
        #    self.comet.end()

    def sample(self, n_samples, horizon, nalphabet, min_word_len, max_word_len, proxy):
        times = {
            "all": 0.0,
            "actions_model": 0.0,
            "actions_envs": 0.0,
            "proxy": 0.0,
            "sanitycheck": 0.0,
        }
        t0_all = time.time()
        batch = []
        envs = [
            AptamerSeq(horizon, nalphabet, min_word_len, max_word_len, proxy=proxy)
            for i in range(n_samples)
        ]
        envs = [env.reset() for env in envs]
        while envs:
            seqs = [env.seq2obs() for env in envs]
            with torch.no_grad():
                t0_a_model = time.time()
                action_probs = self.model(tf(seqs))
                t1_a_model = time.time()
                times["actions_model"] += t1_a_model - t0_a_model
                if all(torch.isfinite(action_probs).flatten()):
                    actions = Categorical(logits=action_probs).sample()
                else:
                    actions = np.random.randint(
                        low=0, high=action_probs.shape[1], size=action_probs.shape[0]
                    )
                    if self.debug:
                        print("Action could not be sampled from model!")
            t0_a_envs = time.time()
            assert len(envs) == actions.shape[0]
            for env, action in zip(envs, actions):
                seq, valid = env.step(action)
                if valid and env.done:
                    batch.append(env.seq2oracle([seq])[0])
            envs = [env for env in envs if not env.done]
            t1_a_envs = time.time()
            times["actions_envs"] += t1_a_envs - t0_a_envs
        t0_proxy = time.time()
        batch = np.asarray(batch)
        proxy_vals, uncertainties = env.proxy(batch, "Both")
        t1_proxy = time.time()
        times["proxy"] += t1_proxy - t0_proxy
        samples = {
            "samples": batch.astype(np.int64),
            "scores": proxy_vals,
            "energies": proxy_vals,
            "uncertainties": uncertainties,
        }
        # Sanity-check: absolute zero pad
        t0_sanitycheck = time.time()
        zeros = np.where(batch == 0)
        row_unique, row_unique_idx = np.unique(zeros[0], return_index=True)
        for row, idx in zip(row_unique, row_unique_idx):
            if np.sum(batch[row, zeros[1][idx] :]):
                print(f"Found sequence with positive values after last 0, row {row}")
                import ipdb

                ipdb.set_trace()
        t1_sanitycheck = time.time()
        times["sanitycheck"] += t1_sanitycheck - t0_sanitycheck
        t1_all = time.time()
        times["all"] += t1_all - t0_all
        return samples, times


class RandomTrajAgent:
    def __init__(self, args, envs):
        self.mbsize = args.gflownet.mbsize  # mini-batch size
        self.envs = envs
        self.nact = args.ndim + 1
        self.model = None

    def parameters(self):
        return []

    def sample_many(self, mbsize, all_visited):
        batch = []
        [i.reset()[0] for i in self.envs]  # reset envs
        done = [False] * mbsize
        while not all(done):
            acts = np.random.randint(0, self.nact, mbsize)  # actions (?)
            # step : list
            # - For each e in envs, if corresponding done is False
            #   - For each element i in env, and a in acts
            #     - i.step(a)
            step = [
                i.step(a)
                for i, a in zip([e for d, e in zip(done, self.envs) if not d], acts)
            ]
            c = count(0)
            m = {j: next(c) for j in range(mbsize) if not done[j]}
            done = [bool(d or step[m[i]][2]) for i, d in enumerate(done)]
            for (_, r, d, sp) in step:
                if d:
                    all_visited.append(tuple(sp))
        return []  # agent is stateful, no need to return minibatch data

    def learn_from(self, it, batch):
        return None


def make_opt(params, args):
    """
    Set up the optimizer
    """
    params = list(params)
    if not len(params):
        return None
    if args.gflownet.opt == "adam":
        opt = torch.optim.Adam(
            params,
            args.gflownet.learning_rate,
            betas=(args.gflownet.adam_beta1, args.gflownet.adam_beta2),
        )
    elif args.gflownet.opt == "msgd":
        opt = torch.optim.SGD(
            params, args.gflownet.learning_rate, momentum=args.gflownet.momentum
        )
    return opt


def compute_empirical_distribution_error(env, visited):
    """
    Computes the empirical distribution errors, as the mean L1 error and the KL
    divergence between the true density of the space and the estimated density from all
    states visited.
    """
    td, end_states, true_r = env.true_density()
    if td is None:
        return None, None
    true_density = tf(td)
    if not len(visited):
        return 1, 100
    hist = defaultdict(int)
    for i in visited:
        hist[i] += 1
    Z = sum([hist[i] for i in end_states])
    estimated_density = tf([hist[i] / Z for i in end_states])
    k1 = abs(estimated_density - true_density).mean().item()
    # KL divergence
    kl = (true_density * torch.log(estimated_density / true_density)).sum().item()
    return k1, kl


def main(args):
    gflownet_agent = GFlowNetAgent(args)
    gflownet_agent.train()


if __name__ == "__main__":
    parser = ArgumentParser()
    _, override_args = parser.parse_known_args()
    parser, args2config = add_args(parser)
    args = parser.parse_args()
    config = get_config(args, override_args, args2config)
    print("Config file: " + config.yaml_config)
    print("Working dir: " + config.workdir)
    print(
        "Config:\n"
        + "\n".join([f"    {k:20}: {v}" for k, v in vars(config.gflownet).items()])
    )
    if "workdir" in config:
        if not Path(config.workdir).exists():
            Path(config.workdir).mkdir(parents=True, exist_ok=False)
        with open(config.workdir + "/config.yml", "w") as f:
            yaml.dump(numpy2python(namespace2dict(config)), f, default_flow_style=False)
    torch.set_num_threads(1)
    main(config)<|MERGE_RESOLUTION|>--- conflicted
+++ resolved
@@ -229,16 +229,9 @@
                 "innerprod": toyHamiltonian,
                 "potts": PottsEnergy,
                 "seqfold": seqfoldScore,
-<<<<<<< HEAD
-                "nupack energy": lambda x: nupackScore(returnFunc='energy'),
-                "nupack pairs": lambda x: -nupackScore(returnFunc='pairs'),
-                "nupack pins": lambda x: -nupackScore(returnFunc='hairpins'),
-
-=======
                 "nupack energy": lambda x: nupackScore(x, returnFunc="energy"),
                 "nupack pairs": lambda x: nupackScore(x, returnFunc="pairs"),
                 "nupack pins": lambda x: nupackScore(x, returnFunc="hairpins"),
->>>>>>> 8c0d3337
             }[self.func]
         self.reward = (
             lambda x: [0]
@@ -859,15 +852,6 @@
                     dict(
                         zip(
                             [
-<<<<<<< HEAD
-                                "mean_reward iter {}".format(self.alIter),
-                                "max_reward iter {}".format(self.alIter),
-                                "mean_energy iter {}".format(self.alIter),
-                                "min_energy iter {}".format(self.alIter),
-                                "mean_seq_length iter {}".format(self.alIter),
-                                "batch_size iter {}".format(self.alIter),
-                                "reward_beta iter {}".format(self.alIter),
-=======
                                 "mean_reward",
                                 "max_reward",
                                 "mean_proxy",
@@ -876,7 +860,6 @@
                                 "mean_seq_length",
                                 "batch_size",
                                 "reward_beta",
->>>>>>> 8c0d3337
                             ],
                             [
                                 np.mean(rewards),
