--- conflicted
+++ resolved
@@ -6,11 +6,8 @@
 do:
   online: True
 
-<<<<<<< HEAD
-project_name: "gflownet"
-=======
 project_name: "GFlowNet"
->>>>>>> 55cbf871
+
 tags: 
     - dummy1
     - dummy2
