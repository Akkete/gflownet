--- conflicted
+++ resolved
@@ -17,14 +17,8 @@
 # Install DGL (see https://www.dgl.ai/pages/start.html) - giving problems
 python -m pip install dgl-cu102 dglgo -f https://data.dgl.ai/wheels/repo.html
 # Requirements to run
-<<<<<<< HEAD
-python -m pip install numpy pandas hydra-core tqdm torchtyping six scikit-learn torchani
-# Conditional requirements to run
-python -m pip install wandb matplotlib plotly
-=======
-python -m pip install numpy pandas hydra-core tqdm torchtyping six xtb scikit-learn
+python -m pip install numpy pandas hydra-core tqdm torchtyping six xtb scikit-learn torchani
 # Conditional requirements
 python -m pip install wandb matplotlib plotly gdown
->>>>>>> 6c86849a
 # Dev packages
 # python -m pip install black flake8 isort pylint ipdb jupyter pytest