--- conflicted
+++ resolved
@@ -651,28 +651,16 @@
         for idx, pa in enumerate(parents_a):
             masks_b[idx, pa] = False
         # Forward trajectories
-<<<<<<< HEAD
-        logprobs_f = self.logsoftmax(self.forward_policy(parents))[
-            torch.arange(parents.shape[0]), actions
-        ]
-=======
-        logits_f = self.model(parents)[..., : len(self.env.action_space) + 1]
+        logits_f = self.forward_policy(parents)
         logits_f[masks_f] = -loginf
         logprobs_f = self.logsoftmax(logits_f)[torch.arange(logits_f.shape[0]), actions]
->>>>>>> 398d46d7
         sumlogprobs_f = tf(
             torch.zeros(len(torch.unique(path_id, sorted=True)))
         ).index_add_(0, path_id, logprobs_f)
         # Backward trajectories
-<<<<<<< HEAD
-        logprobs_b = self.logsoftmax(self.backward_policy(states))[
-            torch.arange(states.shape[0]), actions
-        ]
-=======
-        logits_b = self.model(states)[..., len(self.env.action_space) + 1 :]
+        logits_b = self.backward_policy(states)
         logits_b[masks_b] = -loginf
         logprobs_b = self.logsoftmax(logits_b)[torch.arange(logits_b.shape[0]), actions]
->>>>>>> 398d46d7
         sumlogprobs_b = tf(
             torch.zeros(len(torch.unique(path_id, sorted=True)))
         ).index_add_(0, path_id, logprobs_b)
